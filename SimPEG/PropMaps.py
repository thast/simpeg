--- conflicted
+++ resolved
@@ -25,12 +25,8 @@
 
     @propertyLink.setter
     def propertyLink(self, value):
-<<<<<<< HEAD
-        assert type(value) is tuple and len(value) == 2 and type(value[0]) is str and issubclass(value[1], Maps.IdentityMap), 'Use format: ("{0!s}", Maps.ReciprocalMap)'.format(self.name)
-=======
         from .Maps import IdentityMap
         assert type(value) is tuple and len(value) == 2 and type(value[0]) is str and issubclass(value[1], IdentityMap), 'Use format: ("{0!s}", Maps.ReciprocalMap)'.format(self.name)
->>>>>>> f8b0ea53
         self._propertyLink = value
 
     def _getMapProperty(self):
@@ -38,10 +34,7 @@
 
         def fget(self):
             return getattr(self, '_{0!s}Map'.format(prop.name), None)
-<<<<<<< HEAD
-=======
-
->>>>>>> f8b0ea53
+
         def fset(self, val):
             if prop.propertyLink is not None:
                 linkName, linkMap = prop.propertyLink
@@ -55,10 +48,7 @@
 
         def fget(self):
             return getattr(self, '_{0!s}Index'.format(prop.name), slice(None))
-<<<<<<< HEAD
-=======
-
->>>>>>> f8b0ea53
+
         def fset(self, val):
             setattr(self, '_{0!s}Index'.format(prop.name), val)
         return property(fget=fget, fset=fset, doc=prop.doc)
@@ -98,17 +88,10 @@
                     return None
                 linkMap = linkMapClass(None) * linkedMap
                 m = getattr(self, '{0!s}Model'.format(linkName))
-<<<<<<< HEAD
-                return linkMap.deriv( m )
-
-            m = getattr(self, '{0!s}Model'.format(prop.name))
-            return mapping.deriv( m )
-=======
                 return linkMap.deriv(m)
 
             m = getattr(self, '{0!s}Model'.format(prop.name))
             return mapping.deriv(m)
->>>>>>> f8b0ea53
         return property(fget=fget)
 
     def _getModelProperty(self):
@@ -256,11 +239,7 @@
                 len(m)==2 and
                 type(m[0]) is str and
                 m[0] in self._properties and
-<<<<<<< HEAD
-                isinstance(m[1], Maps.IdentityMap)
-=======
                 isinstance(m[1], IdentityMap)
->>>>>>> f8b0ea53
                 for m in maps]), "Use signature: [{0!s}]".format((', '.join(["('{0!s}', {1!s}Map)".format(p, p) for p in self._properties])))
         if slices is None:
             slices = dict()
