--- conflicted
+++ resolved
@@ -305,14 +305,11 @@
 class BaseSimPEG(properties.HasProperties):
     """"""
 
-<<<<<<< HEAD
-=======
 
 class HasModel(BaseSimPEG):
 
     model = Model("Inversion model.")
 
->>>>>>> 13f4b435
     @property
     def _all_map_names(self):
         """Returns all Mapping properties"""
@@ -329,35 +326,6 @@
             if getattr(self, k) is not None
         ])
 
-<<<<<<< HEAD
-    def summary(self):
-        prop_names = sorted([
-            k for k in self._props
-            if isinstance(self._props[k], PhysicalProperty)
-        ])
-
-        out = ['Physical Properties:']
-
-        # Grab the physical property summaries
-        for prop in prop_names:
-            out += [' ' + self._props[prop].summary(self)]
-
-        # Grab the validation errors
-        try:
-            self.validate()
-            out += ['', 'All checks pass!']
-        except ValueError as e:
-            out += ['', str(e)]
-
-        return '\n'.join(out)
-
-
-class HasModel(BaseSimPEG):
-
-    model = Model("Inversion model.")
-
-=======
->>>>>>> 13f4b435
     @property
     def _needs_model(self):
         """True if a model is necessary"""
@@ -370,20 +338,13 @@
             return True
 
         if len(self._act_map_names) == 0:
-<<<<<<< HEAD
-            raise ValueError(
-=======
             warnings.warn(
->>>>>>> 13f4b435
                 "Cannot add model as there are no active mappings"
                 ", choose from: ['{}']".format(
                     "', '".join(self._all_map_names)
                 )
             )
-<<<<<<< HEAD
-=======
             return
->>>>>>> 13f4b435
 
         errors = []
 
@@ -404,11 +365,7 @@
         if len(errors) == 0:
             return True
 
-<<<<<<< HEAD
-        raise ValueError(
-=======
         warnings.warn(
->>>>>>> 13f4b435
             'Model of len({}) incorrect shape for mappings: \n    {}'.format(
                 len(change['value']),
                 '\n    '.join(errors)
@@ -422,11 +379,8 @@
         # Check if the model is necessary
         if self._needs_model and self.model is None:
             errors += ['model must not be None']
-<<<<<<< HEAD
-=======
         if not self._needs_model and self.model is not None:
             errors += ['there are no active maps, but a model is provided']
->>>>>>> 13f4b435
 
         # Check each map is the same size
         shapes = []
@@ -460,9 +414,6 @@
                 self.__class__.__name__,
                 '\n - '.join(errors)
             )
-<<<<<<< HEAD
-        )
-=======
         )
 
     def summary(self):
@@ -484,5 +435,4 @@
         except ValueError as e:
             out += ['', str(e)]
 
-        return '\n'.join(out)
->>>>>>> 13f4b435
+        return '\n'.join(out)