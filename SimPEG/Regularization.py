from __future__ import print_function

import numpy as np
import scipy.sparse as sp
import warnings
import properties

from . import Utils
from . import Maps
from . import Mesh
from . import ObjectiveFunction
from . import Props

__all__ = [
    'SimpleSmall', 'SimpleSmoothDeriv', 'Simple',
    'Small', 'SmoothDeriv', 'SmoothDeriv2', 'Tikhonov',
    'SparseSmall', 'SparseDeriv', 'Sparse',
]


###############################################################################
#                                                                             #
#                             Regularization Mesh                             #
#                                                                             #
###############################################################################

class RegularizationMesh(Props.BaseSimPEG):
    """
    **Regularization Mesh**

    This contains the operators used in the regularization. Note that these
    are not necessarily true differential operators, but are constructed from
    a SimPEG Mesh.

    :param BaseMesh mesh: problem mesh
    :param numpy.array indActive: bool array, size nC, that is True where we have active cells. Used to reduce the operators so we regularize only on active cells

    """

    regularization_type = None # or 'Simple', 'Sparse' or 'Tikhonov'

    def __init__(self, mesh, **kwargs):
        self.mesh = mesh
        Utils.setKwargs(self, **kwargs)

    indActive = properties.Array("active indices in mesh", dtype=[bool, int])

    @properties.validator('indActive')
    def _cast_to_bool(self, change):
        value = change['value']
        if value is not None:
            if value.dtype != 'bool':  # cast it to a bool otherwise
                tmp = value
                value = np.zeros(self.mesh.nC, dtype=bool)
                value[tmp] = True
                change['value'] = value

    @property
    def vol(self):
        """
        reduced volume vector

        :rtype: numpy.array
        :return: reduced cell volume
        """
        if getattr(self, '_vol', None) is None:
            self._vol = self.Pac.T * self.mesh.vol
        return self._vol

    @property
    def nC(self):
        """
        reduced number of cells

        :rtype: int
        :return: number of cells being regularized
        """
        if self.indActive is not None:
            return int(self.indActive.sum())
        return self.mesh.nC

    @property
    def dim(self):
        """
        dimension of regularization mesh (1D, 2D, 3D)

        :rtype: int
        :return: dimension
        """
        if getattr(self, '_dim', None) is None:
            self._dim = self.mesh.dim
        return self._dim

    @property
    def Pac(self):
        """
        projection matrix that takes from the reduced space of active cells to
        full modelling space (ie. nC x nindActive)

        :rtype: scipy.sparse.csr_matrix
        :return: active cell projection matrix
        """
        if getattr(self, '_Pac', None) is None:
            if self.indActive is None:
                self._Pac = Utils.speye(self.mesh.nC)
            else:
                self._Pac = Utils.speye(self.mesh.nC)[:, self.indActive]
        return self._Pac

    @property
    def Pafx(self):
        """
        projection matrix that takes from the reduced space of active x-faces
        to full modelling space (ie. nFx x nindActive_Fx )

        :rtype: scipy.sparse.csr_matrix
        :return: active face-x projection matrix
        """
        if getattr(self, '_Pafx', None) is None:
            if self.indActive is None:
                self._Pafx = Utils.speye(self.mesh.nFx)
            else:
                # if getattr(self.mesh, 'aveCC2Fx', None) is not None:
                if self.mesh._meshType == "TREE":
                    if self.regularization_type == "Tikhonov":
                        indActive_Fx = (
                            (self.mesh.aveFx2CC.T * self.indActive) >= 1
                        )
                        self._Pafx = (
                            Utils.speye(self.mesh.nFx)[:, indActive_Fx]
                        )
                    else:
                        indActive_Fx = (
                            (self.mesh.aveCC2Fx() * self.indActive) >= 1
                        )
                        self._Pafx = (
                            Utils.speye(self.mesh.ntFx)[:, indActive_Fx]
                        )
                else:
                    indActive_Fx = self.mesh.aveFx2CC.T * self.indActive >= 1

                    self._Pafx = Utils.speye(self.mesh.nFx)[:, indActive_Fx]
        return self._Pafx

    @property
    def Pafy(self):
        """
        projection matrix that takes from the reduced space of active y-faces
        to full modelling space (ie. nFy x nindActive_Fy )

        :rtype: scipy.sparse.csr_matrix
        :return: active face-y projection matrix
        """
        if getattr(self, '_Pafy', None) is None:
            if self.indActive is None:
                self._Pafy = Utils.speye(self.mesh.nFy)
            else:
                # if getattr(self.mesh, 'aveCC2Fy', None) is not None:
                if self.mesh._meshType == "TREE":
                    if self.regularization_type == "Tikhonov":
                        print ("Use Tikhonov")
                        indActive_Fy = (
                            (self.mesh.aveFy2CC.T * self.indActive) >= 1
                        )
                        self._Pafy = (
                            Utils.speye(self.mesh.nFy)[:, indActive_Fy]
                        )
                    else:
                        print ("Use Simple")
                        indActive_Fy = (
                            (self.mesh.aveCC2Fy() * self.indActive) >= 1
                        )
                        self._Pafy = (
                            Utils.speye(self.mesh.ntFy)[:, indActive_Fy]
                        )
                else:
                    indActive_Fy = (self.mesh.aveFy2CC.T * self.indActive) >= 1
                    self._Pafy = Utils.speye(self.mesh.nFy)[:, indActive_Fy]
        return self._Pafy

    @property
    def Pafz(self):
        """
        projection matrix that takes from the reduced space of active z-faces
        to full modelling space (ie. nFz x nindActive_Fz )

        :rtype: scipy.sparse.csr_matrix
        :return: active face-z projection matrix
        """
        if getattr(self, '_Pafz', None) is None:
            if self.indActive is None:
                self._Pafz = Utils.speye(self.mesh.nFz)
            else:
                # if getattr(self.mesh, 'aveCC2Fz', None) is not None:
                if self.mesh._meshType == "TREE":
                    if self.regularization_type == "Tikhonov":
                        indActive_Fz = (
                            (self.mesh.aveFz2CC.T * self.indActive) >= 1
                        )
                        self._Pafz = (
                            Utils.speye(self.mesh.nFz)[:, indActive_Fz]
                        )
                    else:
                        indActive_Fz = (
                            (self.mesh.aveCC2Fz() * self.indActive) >= 1
                        )
                        self._Pafz = (
                            Utils.speye(self.mesh.ntFz)[:, indActive_Fz]
                        )
                else:
                    indActive_Fz = (self.mesh.aveFz2CC.T * self.indActive) >= 1
                    self._Pafz = Utils.speye(self.mesh.nFz)[:, indActive_Fz]
        return self._Pafz

    @property
    def aveFx2CC(self):
        """
        averaging from active cell centers to active x-faces

        :rtype: scipy.sparse.csr_matrix
        :return: averaging from active cell centers to active x-faces
        """
        if getattr(self, '_aveFx2CC', None) is None:
            self._aveFx2CC = self.Pac.T * self.mesh.aveFx2CC * self.Pafx
        return self._aveFx2CC

    @property
    def aveCC2Fx(self):
        """
        averaging from active x-faces to active cell centers

        :rtype: scipy.sparse.csr_matrix
        :return: averaging matrix from active x-faces to active cell centers
        """
        if getattr(self, '_aveCC2Fx', None) is None:

            # if getattr(self.mesh, 'aveCC2Fx', None) is not None:
            if self.mesh._meshType == "TREE":
                if self.regularization_type == "Tikhonov":
                    self._aveCC2Fx = (
                        Utils.sdiag(1./(self.aveFx2CC.T).sum(1)) *
                        self.aveFx2CC.T
                    )
                else:
                    self._aveCC2Fx = (
                        self.Pafx.T * self.mesh.aveCC2Fx() * self.Pac
                    )
            else:
                self._aveCC2Fx = (
                    Utils.sdiag(1./(self.aveFx2CC.T).sum(1)) * self.aveFx2CC.T
                )
        return self._aveCC2Fx

    @property
    def aveFy2CC(self):
        """
        averaging from active cell centers to active y-faces

        :rtype: scipy.sparse.csr_matrix
        :return: averaging from active cell centers to active y-faces
        """
        if getattr(self, '_aveFy2CC', None) is None:
            self._aveFy2CC = self.Pac.T * self.mesh.aveFy2CC * self.Pafy
        return self._aveFy2CC

    @property
    def aveCC2Fy(self):
        """
        averaging from active y-faces to active cell centers

        :rtype: scipy.sparse.csr_matrix
        :return: averaging matrix from active y-faces to active cell centers
        """
        if getattr(self, '_aveCC2Fy', None) is None:
            # if getattr(self.mesh, 'aveCC2Fy', None) is not None:
            if self.mesh._meshType == "TREE":
                if self.regularization_type == "Tikhonov":
                    self._aveCC2Fy = (
                        Utils.sdiag(1./(self.aveFy2CC.T).sum(1)) *
                        self.aveFy2CC.T
                    )
                else:
                    self._aveCC2Fy = (
                        self.Pafy.T * self.mesh.aveCC2Fy() * self.Pac
                    )
            else:
                self._aveCC2Fy = (
                    Utils.sdiag(1./(self.aveFy2CC.T).sum(1)) * self.aveFy2CC.T
                )
        return self._aveCC2Fy

    @property
    def aveFz2CC(self):
        """
        averaging from active cell centers to active z-faces

        :rtype: scipy.sparse.csr_matrix
        :return: averaging from active cell centers to active z-faces
        """
        if getattr(self, '_aveFz2CC', None) is None:
            self._aveFz2CC = self.Pac.T * self.mesh.aveFz2CC * self.Pafz
        return self._aveFz2CC

    @property
    def aveCC2Fz(self):
        """
        averaging from active z-faces to active cell centers

        :rtype: scipy.sparse.csr_matrix
        :return: averaging matrix from active z-faces to active cell centers
        """
        if getattr(self, '_aveCC2Fz', None) is None:
            # if getattr(self.mesh, 'aveCC2Fz', None) is not None:
            if self.mesh._meshType == "TREE":
                if self.regularization_type == "Tikhonov":
                    self._aveCC2Fz = (
                        Utils.sdiag(1./(self.aveFz2CC.T).sum(1)) *
                        self.aveFz2CC.T
                    )
                else:
                    self._aveCC2Fz = (
                        self.Pafz.T * self.mesh.aveCC2Fz() * self.Pac
                    )
            else:
                self._aveCC2Fz = (
                    Utils.sdiag(1./(self.aveFz2CC.T).sum(1)) * self.aveFz2CC.T
                )
        return self._aveCC2Fz

    @property
    def cellDiffx(self):
        """
        cell centered difference in the x-direction

        :rtype: scipy.sparse.csr_matrix
        :return: differencing matrix for active cells in the x-direction
        """
        if getattr(self, '_cellDiffx', None) is None:
            self._cellDiffx = self.Pafx.T * self.mesh.cellGradx * self.Pac
        return self._cellDiffx

    @property
    def cellDiffy(self):
        """
        cell centered difference in the y-direction

        :rtype: scipy.sparse.csr_matrix
        :return: differencing matrix for active cells in the y-direction
        """
        if getattr(self, '_cellDiffy', None) is None:
            self._cellDiffy = self.Pafy.T * self.mesh.cellGrady * self.Pac
        return self._cellDiffy

    @property
    def cellDiffz(self):
        """
        cell centered difference in the z-direction

        :rtype: scipy.sparse.csr_matrix
        :return: differencing matrix for active cells in the z-direction
        """
        if getattr(self, '_cellDiffz', None) is None:
            self._cellDiffz = self.Pafz.T * self.mesh.cellGradz * self.Pac
        return self._cellDiffz

    @property
    def faceDiffx(self):
        """
        x-face differences

        :rtype: scipy.sparse.csr_matrix
        :return: differencing matrix for active faces in the x-direction
        """
        if getattr(self, '_faceDiffx', None) is None:
            self._faceDiffx = self.Pac.T * self.mesh.faceDivx * self.Pafx
        return self._faceDiffx

    @property
    def faceDiffy(self):
        """
        y-face differences

        :rtype: scipy.sparse.csr_matrix
        :return: differencing matrix for active faces in the y-direction
        """
        if getattr(self, '_faceDiffy', None) is None:
            self._faceDiffy = self.Pac.T * self.mesh.faceDivy * self.Pafy
        return self._faceDiffy

    @property
    def faceDiffz(self):
        """
        z-face differences

        :rtype: scipy.sparse.csr_matrix
        :return: differencing matrix for active faces in the z-direction
        """
        if getattr(self, '_faceDiffz', None) is None:
            self._faceDiffz = self.Pac.T * self.mesh.faceDivz * self.Pafz
        return self._faceDiffz

    @property
    def cellDiffxStencil(self):
        """
        cell centered difference stencil (no cell lengths include) in the
        x-direction

        :rtype: scipy.sparse.csr_matrix
        :return: differencing matrix for active cells in the x-direction
        """
        if getattr(self, '_cellDiffxStencil', None) is None:

            self._cellDiffxStencil = (
                self.Pafx.T * self.mesh._cellGradxStencil() * self.Pac
            )
        return self._cellDiffxStencil

    @property
    def cellDiffyStencil(self):
        """
        cell centered difference stencil (no cell lengths include) in the
        y-direction

        :rtype: scipy.sparse.csr_matrix
        :return: differencing matrix for active cells in the y-direction
        """
        if self.dim < 2:
            return None
        if getattr(self, '_cellDiffyStencil', None) is None:

            self._cellDiffyStencil = (
                self.Pafy.T * self.mesh._cellGradyStencil() * self.Pac
            )
        return self._cellDiffyStencil

    @property
    def cellDiffzStencil(self):
        """
        cell centered difference stencil (no cell lengths include) in the
        y-direction

        :rtype: scipy.sparse.csr_matrix
        :return: differencing matrix for active cells in the y-direction
        """
        if self.dim < 3:
            return None
        if getattr(self, '_cellDiffzStencil', None) is None:

            self._cellDiffzStencil = (
                self.Pafz.T * self.mesh._cellGradzStencil() * self.Pac
            )
        return self._cellDiffzStencil


###############################################################################
#                                                                             #
#                          Base Regularization                                #
#                                                                             #
###############################################################################

class BaseRegularization(ObjectiveFunction.BaseObjectiveFunction):
    """
    Base class for regularization. Inherit this for building your own
    regularization. The base regularization assumes a weighted l2 style of
    regularization. However, if you wish to employ a different norm, the
    methods :meth:`__call__`, :meth:`deriv` and :meth:`deriv2` can be
    over-written

    :param BaseMesh mesh: SimPEG mesh

    """

    def __init__(self, mesh=None, **kwargs):
        super(BaseRegularization, self).__init__()
        self.regmesh = RegularizationMesh(mesh)
        if "indActive" in kwargs.keys():
            indActive = kwargs.pop("indActive")
            self.regmesh.indActive = indActive
        Utils.setKwargs(self, **kwargs)

    counter = None

    # Properties
    mref = Props.Array(
        "reference model"
    )
    indActive = properties.Array(
        "indices of active cells in the mesh", dtype=(bool, int)
    )
    cell_weights = properties.Array(
        "regularization weights applied at cell centers", dtype=float
    )
    regmesh = properties.Instance(
        "regularization mesh", RegularizationMesh, required=True
    )
    mapping = properties.Instance(
        "mapping which is applied to model in the regularization",
        Maps.IdentityMap, default=Maps.IdentityMap()
    )

    # Observers and Validators
    @properties.validator('indActive')
    def _cast_to_bool(self, change):
        value = change['value']
        if value is not None:
            if value.dtype != 'bool':  # cast it to a bool otherwise
                tmp = value
                value = np.zeros(self.regmesh.nC, dtype=bool)
                value[tmp] = True
                change['value'] = value

        # update regmesh indActive
        if getattr(self, 'regmesh', None) is not None:
            self.regmesh.indActive = Utils.mkvc(value)

    @properties.observer('indActive')
    def _update_regmesh_indActive(self, change):
        # update regmesh indActive
        if getattr(self, 'regmesh', None) is not None:
            self.regmesh.indActive = change['value']

    @properties.validator('cell_weights')
    def _validate_cell_weights(self, change):
        if change['value'] is not None:
            # todo: residual size? we need to know the expected end shape
            if self._nC_residual != '*':
                assert len(change['value']) == self._nC_residual, (
                    'cell_weights must be length {} not {}'.format(
                        self._nC_residual, len(change['value'])
                    )
                )

    # Other properties and methods
    @property
    def nP(self):
        """
        number of model parameters
        """
        if getattr(self.mapping, 'nP') != '*':
            return self.mapping.nP
        elif getattr(self.regmesh, 'nC') != '*':
            return self.regmesh.nC
        else:
            return '*'

    @property
    def _nC_residual(self):
        """
        Shape of the residual
        """

        nC = getattr(self.regmesh, 'nC', None)
        mapping = getattr(self, 'mapping', None)

        if nC != '*' and nC is not None:
            return self.regmesh.nC
        elif mapping is not None and mapping.shape[0] != '*':
            return self.mapping.shape[0]
        else:
            return self.nP

    def _delta_m(self, m):
        if self.mref is None:
            return m
        return (-self.mref + m)  # in case self.mref is Zero, returns type m

    @Utils.timeIt
    def __call__(self, m):
        """
        We use a weighted 2-norm objective function

        .. math::

            r(m) = \\frac{1}{2}
        """
        r = self.W * (self.mapping * (self._delta_m(m)))
        return 0.5 * r.dot(r)

    @Utils.timeIt
    def deriv(self, m):
        """

        The regularization is:

        .. math::

            R(m) = \\frac{1}{2}\mathbf{(m-m_\\text{ref})^\\top W^\\top
                   W(m-m_\\text{ref})}

        So the derivative is straight forward:

        .. math::

            R(m) = \mathbf{W^\\top W (m-m_\\text{ref})}

        """

        mD = self.mapping.deriv(self._delta_m(m))
        r = self.W * (self.mapping * (self._delta_m(m)))
        return mD.T * (self.W.T * r)

    @Utils.timeIt
    def deriv2(self, m, v=None):
        """
        Second derivative

        :param numpy.array m: geophysical model
        :param numpy.array v: vector to multiply
        :rtype: scipy.sparse.csr_matrix
        :return: WtW, or if v is supplied WtW*v (numpy.ndarray)

        The regularization is:

        .. math::

            R(m) = \\frac{1}{2}\mathbf{(m-m_\\text{ref})^\\top W^\\top
            W(m-m_\\text{ref})}

        So the second derivative is straight forward:

        .. math::

            R(m) = \mathbf{W^\\top W}

        """
        mD = self.mapping.deriv(self._delta_m(m))
        if v is None:
            return mD.T * self.W.T * self.W * mD

        return mD.T * (self.W.T * (self.W * (mD * v)))


###############################################################################
#                                                                             #
#                        Base Combo Regularization                            #
#                                                                             #
###############################################################################

class BaseComboRegularization(ObjectiveFunction.ComboObjectiveFunction):

    def __init__(
        self, mesh, objfcts=[], **kwargs
    ):

        super(BaseComboRegularization, self).__init__(
            objfcts=objfcts, multipliers=None
        )
        self.regmesh = RegularizationMesh(mesh)
        if "indActive" in kwargs.keys():
            indActive = kwargs.pop("indActive")
            self.regmesh.indActive = indActive
<<<<<<< HEAD

=======
>>>>>>> c5fc3d30
        Utils.setKwargs(self, **kwargs)

        # link these attributes
        linkattrs = [
            'regmesh', 'indActive', 'cell_weights', 'mapping'
        ]

        for attr in linkattrs:
            val = getattr(self, attr)
            if val is not None:
                [setattr(fct, attr, val) for fct in self.objfcts]

    # Properties
    alpha_s = Props.Float("smallness weight")
    alpha_x = Props.Float("weight for the first x-derivative")
    alpha_y = Props.Float("weight for the first y-derivative")
    alpha_z = Props.Float("weight for the first z-derivative")
    alpha_xx = Props.Float("weight for the second x-derivative")
    alpha_yy = Props.Float("weight for the second y-derivative")
    alpha_zz = Props.Float("weight for the second z-derivative")

    counter = None

    mref = Props.Array(
        "reference model"
    )
    mrefInSmooth = properties.Bool(
        "include mref in the smoothness calculation?", default=False
    )
    indActive = properties.Array(
        "indices of active cells in the mesh", dtype=(bool, int)
    )
    cell_weights = properties.Array(
        "regularization weights applied at cell centers", dtype=float
    )
    regmesh = properties.Instance(
        "regularization mesh", RegularizationMesh, required=True
    )
    mapping = properties.Instance(
        "mapping which is applied to model in the regularization",
        Maps.IdentityMap, default=Maps.IdentityMap()
    )

    # Other properties and methods
    @property
    def nP(self):
        """
        number of model parameters
        """
        if getattr(self.mapping, 'nP') != '*':
            return self.mapping.nP
        elif getattr(self.regmesh, 'nC') != '*':
            return self.regmesh.nC
        else:
            return '*'

    @property
    def _nC_residual(self):
        """
        Shape of the residual
        """
        nC = getattr(self.regmesh, 'nC', None)
        mapping = getattr(self, 'mapping', None)

        if nC != '*' and nC is not None:
            return self.regmesh.nC
        elif mapping is not None and mapping.shape[0] != '*':
            return self.mapping.shape[0]
        else:
            return self.nP

    def _delta_m(self, m):
        if self.mref is None:
            return m
        return (-self.mref + m)  # in case self.mref is Zero, returns type m

    @property
    def multipliers(self):
        """
        Factors that multiply the objective functions that are summed together
        to build to composite regularization
        """
        return [
            getattr(
                self, '{alpha}'.format(alpha=objfct._multiplier_pair)
            ) for objfct in self.objfcts
        ]

    # Observers and Validators
    @properties.validator('indActive')
    def _cast_to_bool(self, change):
        value = change['value']
        if value is not None:
            if value.dtype != 'bool':  # cast it to a bool otherwise
                tmp = value
                value = np.zeros(self.regmesh.nC, dtype=bool)
                value[tmp] = True
                change['value'] = value

        # update regmesh indActive
        if getattr(self, 'regmesh', None) is not None:
            self.regmesh.indActive = Utils.mkvc(value)

    @properties.observer('indActive')
    def _update_regmesh_indActive(self, change):
        # update regmesh indActive
        if getattr(self, 'regmesh', None) is not None:
            self.regmesh.indActive = change['value']

    @properties.validator('cell_weights')
    def _validate_cell_weights(self, change):
        if change['value'] is not None:
            # todo: residual size? we need to know the expected end shape
            if self._nC_residual != '*':
                assert len(change['value']) == self._nC_residual, (
                    'cell_weights must be length {} not {}'.format(
                        self._nC_residual, len(change['value'])
                    )
                )

    @properties.observer('mref')
    def _mirror_mref_to_objfctlist(self, change):
        for fct in self.objfcts:
            if getattr(fct, 'mrefInSmooth', None) is not None:
                if self.mrefInSmooth is False:
                    fct.mref = Utils.Zero()
                else:
                    fct.mref = change['value']
            else:
                fct.mref = change['value']

    @properties.observer('mrefInSmooth')
    def _mirror_mrefInSmooth_to_objfctlist(self, change):
        for fct in self.objfcts:
            if getattr(fct, 'mrefInSmooth', None) is not None:
                fct.mrefInSmooth = change['value']

    @properties.observer('indActive')
    def _mirror_indActive_to_objfctlist(self, change):
        value = change['value']
        if value is not None:
            if value.dtype != 'bool':
                tmp = value
                value = np.zeros(self.mesh.nC, dtype=bool)
                value[tmp] = True
                change['value'] = value

        if getattr(self, 'regmesh', None) is not None:
            self.regmesh.indActive = value

        for fct in self.objfcts:
            fct.indActive = value

    @properties.observer('cell_weights')
    def _mirror_cell_weights_to_objfctlist(self, change):
        for fct in self.objfcts:
            fct.cell_weights = change['value']

    @properties.observer('mapping')
    def _mirror_mapping_to_objfctlist(self, change):
        for fct in self.objfcts:
            fct.mapping = change['value']


###############################################################################
#                                                                             #
#              Simple Regularization (no volume contribution)                 #
#                                                                             #
###############################################################################

class SimpleSmall(BaseRegularization):
    """
    Simple Small regularization - L2 regularization on the difference between a
    model and a reference model. Cell weights may be included. This does not
    include a volume contribution.

    .. math::

        r(m) = \\frac{1}{2}(\\mathbf{m} - \\mathbf{m_ref})^\top \\mathbf{W}^T
        \\mathbf{W} (\\mathbf{m} - \\mathbf{m_{ref}})

    where :math:`\\mathbf{m}` is the model, :math:`\\mathbf{m_{ref}}` is a
    reference model and :math:`\\mathbf{W}` is a weighting
    matrix (default Identity). If cell weights are provided, then it is
    :code:`diag(np.sqrt(cell_weights))`)


    **Optional Inputs**

    :param BaseMesh mesh: SimPEG mesh
    :param int nP: number of parameters
    :param IdentityMap mapping: regularization mapping, takes the model from model space to the space you want to regularize in
    :param numpy.ndarray mref: reference model
    :param numpy.ndarray indActive: active cell indices for reducing the size of differential operators in the definition of a regularization mesh
    :param numpy.ndarray cell_weights: cell weights

    """

    _multiplier_pair = 'alpha_s'

    def __init__(self, mesh=None, **kwargs):

        super(SimpleSmall, self).__init__(
            mesh=mesh, **kwargs
        )

    @property
    def W(self):
        """
        Weighting matrix
        """
        if self.cell_weights is not None:
            return Utils.sdiag(np.sqrt(self.cell_weights))
        elif self._nC_residual != '*':
            return sp.eye(self._nC_residual)
        else:
            return Utils.Identity()


class SimpleSmoothDeriv(BaseRegularization):
    """
    Base Simple Smooth Regularization. This base class regularizes on the first
    spatial derivative, not considering length scales, in the provided
    orientation

    **Optional Inputs**

    :param BaseMesh mesh: SimPEG mesh
    :param int nP: number of parameters
    :param IdentityMap mapping: regularization mapping, takes the model from model space to the space you want to regularize in
    :param numpy.ndarray mref: reference model
    :param numpy.ndarray indActive: active cell indices for reducing the size of differential operators in the definition of a regularization mesh
    :param numpy.ndarray cell_weights: cell weights
    :param bool mrefInSmooth: include the reference model in the smoothness computation? (eg. look at Deriv of m (False) or Deriv of (m-mref) (True))
    :param numpy.ndarray cell_weights: vector of cell weights (applied in all terms)
    """

    def __init__(
        self, mesh, orientation='x', **kwargs
    ):

        self.orientation = orientation
        assert self.orientation in ['x', 'y', 'z'], (
            "Orientation must be 'x', 'y' or 'z'"
        )

        if self.orientation == 'y':
            assert mesh.dim > 1, (
                "Mesh must have at least 2 dimensions to regularize along the "
                "y-direction"
            )

        elif self.orientation == 'z':
            assert mesh.dim > 2, (
                "Mesh must have at least 3 dimensions to regularize along the "
                "z-direction"
            )

        super(SimpleSmoothDeriv, self).__init__(
            mesh=mesh, **kwargs
        )

    mrefInSmooth = properties.Bool(
        "include mref in the smoothness calculation?", default=False
    )

    @property
    def _multiplier_pair(self):
        return 'alpha_{orientation}'.format(orientation=self.orientation)

    @property
    def W(self):
        """
        Weighting matrix that takes the first spatial difference (no
        length scales considered) in the specified orientation
        """
        W = getattr(
            self.regmesh,
            "cellDiff{orientation}Stencil".format(
                orientation=self.orientation
            )
        )
        if self.cell_weights is not None:
            Ave = getattr(self.regmesh, 'aveCC2F{}'.format(self.orientation))
            W = (
                Utils.sdiag(
                    (Ave*self.cell_weights)**0.5
                ) * W
            )
        return W


class Simple(BaseComboRegularization):

    """
    Simple regularization that does not include length scales in the
    derivatives.

    .. math::

        r(\mathbf{m}) = \\alpha_s \phi_s + \\alpha_x \phi_x +
        \\alpha_y \phi_y + \\alpha_z \phi_z

    where:

    - :math:`\phi_s` is a :class:`SimPEG.Regularization.Small` instance
    - :math:`\phi_x` is a :class:`SimPEG.Regularization.SimpleSmoothDeriv` instance, with :code:`orientation='x'`
    - :math:`\phi_y` is a :class:`SimPEG.Regularization.SimpleSmoothDeriv` instance, with :code:`orientation='y'`
    - :math:`\phi_z` is a :class:`SimPEG.Regularization.SimpleSmoothDeriv` instance, with :code:`orientation='z'`


    **Required Inputs**

    :param BaseMesh mesh: a SimPEG mesh

    **Optional Inputs**

    :param IdentityMap mapping: regularization mapping, takes the model from model space to the space you want to regularize in
    :param numpy.ndarray mref: reference model
    :param numpy.ndarray indActive: active cell indices for reducing the size of differential operators in the definition of a regularization mesh
    :param numpy.ndarray cell_weights: cell weights
    :param bool mrefInSmooth: include the reference model in the smoothness computation? (eg. look at Deriv of m (False) or Deriv of (m-mref) (True))
    :param numpy.ndarray cell_weights: vector of cell weights (applied in all terms)

    **Weighting Parameters**

    :param float alpha_s: weighting on the smallness (default 1.)
    :param float alpha_x: weighting on the x-smoothness (default 1.)
    :param float alpha_y: weighting on the y-smoothness (default 1.)
    :param float alpha_z: weighting on the z-smoothness(default 1.)

    """

    def __init__(
        self, mesh,
        alpha_s=1.0, alpha_x=1.0, alpha_y=1.0,
        alpha_z=1.0, **kwargs
    ):

        objfcts = [
            SimpleSmall(mesh=mesh, **kwargs),
            SimpleSmoothDeriv(
                mesh=mesh, orientation='x',
                **kwargs
            )
        ]

        if mesh.dim > 1:
            objfcts.append(
                SimpleSmoothDeriv(
                    mesh=mesh, orientation='y',
                    **kwargs
                )
            )

        if mesh.dim > 2:
            objfcts.append(
                SimpleSmoothDeriv(
                    mesh=mesh, orientation='z',
                    **kwargs
                )
            )

        super(Simple, self).__init__(
            mesh=mesh, objfcts=objfcts, alpha_s=alpha_s, alpha_x=alpha_x,
            alpha_y=alpha_y, alpha_z=alpha_z, **kwargs
        )


###############################################################################
#                                                                             #
#         Tikhonov-Style Regularization (includes volume contribution)        #
#                                                                             #
###############################################################################

class Small(BaseRegularization):
    """
    Small regularization - L2 regularization on the difference between a
    model and a reference model. Cell weights may be included. A volume
    contribution is included

    .. math::

        r(m) = \\frac{1}{2}(\\mathbf{m} - \\mathbf{m_ref})^\top \\mathbf{W}^T
        \\mathbf{W} (\\mathbf{m} - \\mathbf{m_{ref}})

    where :math:`\\mathbf{m}` is the model, :math:`\\mathbf{m_{ref}}` is a
    reference model and :math:`\\mathbf{W}` is a weighting
    matrix (default :code:`diag(np.sqrt(vol))`. If cell weights are provided, then it is
    :code:`diag(np.sqrt(vol * cell_weights))`)


    **Optional Inputs**

    :param BaseMesh mesh: SimPEG mesh
    :param int nP: number of parameters
    :param IdentityMap mapping: regularization mapping, takes the model from model space to the space you want to regularize in
    :param numpy.ndarray mref: reference model
    :param numpy.ndarray indActive: active cell indices for reducing the size of differential operators in the definition of a regularization mesh
    :param numpy.ndarray cell_weights: cell weights

    """

    _multiplier_pair = 'alpha_s'

    def __init__(self, mesh=None, **kwargs):

        super(Small, self).__init__(
            mesh=mesh, **kwargs
        )

    @property
    def W(self):
        """
        Weighting matrix
        """
        if self.cell_weights is not None:
            return Utils.sdiag(np.sqrt(self.regmesh.vol * self.cell_weights))
        return Utils.sdiag(np.sqrt(self.regmesh.vol))


class SmoothDeriv(BaseRegularization):
    """
    Base Smooth Regularization. This base class regularizes on the first
    spatial derivative in the provided orientation

    **Optional Inputs**

    :param BaseMesh mesh: SimPEG mesh
    :param int nP: number of parameters
    :param IdentityMap mapping: regularization mapping, takes the model from model space to the space you want to regularize in
    :param numpy.ndarray mref: reference model
    :param numpy.ndarray indActive: active cell indices for reducing the size of differential operators in the definition of a regularization mesh
    :param numpy.ndarray cell_weights: cell weights
    :param bool mrefInSmooth: include the reference model in the smoothness computation? (eg. look at Deriv of m (False) or Deriv of (m-mref) (True))
    :param numpy.ndarray cell_weights: vector of cell weights (applied in all terms)
    """

    mrefInSmooth = properties.Bool(
        "include mref in the smoothness calculation?", default=False
    )

    def __init__(
        self, mesh, orientation='x', **kwargs
    ):

        self.orientation = orientation

        assert orientation in ['x', 'y', 'z'], (
                "Orientation must be 'x', 'y' or 'z'"
            )

        if self.orientation == 'y':
            assert mesh.dim > 1, (
                "Mesh must have at least 2 dimensions to regularize along the "
                "y-direction"
            )

        elif self.orientation == 'z':
            assert mesh.dim > 2, (
                "Mesh must have at least 3 dimensions to regularize along the "
                "z-direction"
            )

        super(SmoothDeriv, self).__init__(
            mesh=mesh, **kwargs
        )

        if self.mrefInSmooth is False:
            self.mref = Utils.Zero()

    @property
    def _multiplier_pair(self):
        return 'alpha_{orientation}'.format(orientation=self.orientation)

    @property
    def W(self):
        """
        Weighting matrix that constructs the first spatial derivative stencil
        in the specified orientation
        """
        vol = self.regmesh.vol.copy()
        if self.cell_weights is not None:
            vol *= self.cell_weights

        D = getattr(
            self.regmesh,
            "cellDiff{orientation}".format(
                orientation=self.orientation
            )
        )

        Ave = getattr(self.regmesh, 'aveCC2F{}'.format(self.orientation))

        return Utils.sdiag(np.sqrt(Ave * vol)) * D


class SmoothDeriv2(BaseRegularization):
    """
    Base Smooth Regularization. This base class regularizes on the second
    spatial derivative in the provided orientation

    **Optional Inputs**

    :param BaseMesh mesh: SimPEG mesh
    :param int nP: number of parameters
    :param IdentityMap mapping: regularization mapping, takes the model from model space to the space you want to regularize in
    :param numpy.ndarray mref: reference model
    :param numpy.ndarray indActive: active cell indices for reducing the size of differential operators in the definition of a regularization mesh
    :param numpy.ndarray cell_weights: cell weights
    :param bool mrefInSmooth: include the reference model in the smoothness computation? (eg. look at Deriv of m (False) or Deriv of (m-mref) (True))
    :param numpy.ndarray cell_weights: vector of cell weights (applied in all terms)
    """

    def __init__(
        self, mesh,
        orientation='x',
        **kwargs
    ):
        self.orientation = orientation

        if self.orientation == 'y':
            assert mesh.dim > 1, (
                "Mesh must have at least 2 dimensions to regularize along the "
                "y-direction"
            )

        elif self.orientation == 'z':
            assert mesh.dim > 2, (
                "Mesh must have at least 3 dimensions to regularize along the "
                "z-direction"
            )

        super(SmoothDeriv2, self).__init__(
            mesh=mesh, **kwargs
        )

    @property
    def _multiplier_pair(self):
        return 'alpha_{orientation}{orientation}'.format(
            orientation=self.orientation
        )

    @property
    def W(self):
        """
        Weighting matrix that takes the second spatial derivative in the
        specified orientation
        """
        vol = self.regmesh.vol.copy()
        if self.cell_weights is not None:
            vol *= self.cell_weights

        W = (
            Utils.sdiag(vol**0.5) *
            getattr(
                self.regmesh,
                'faceDiff{orientation}'.format(
                    orientation=self.orientation
                )
            ) *
            getattr(
                self.regmesh,
                'cellDiff{orientation}'.format(
                    orientation=self.orientation
                )
            )
        )
        return W


class Tikhonov(BaseComboRegularization):
    """
    L2 Tikhonov regularization with both smallness and smoothness (first order
    derivative) contributions.

    .. math::
        \phi_m(\mathbf{m}) = \\alpha_s \| W_s (\mathbf{m} - \mathbf{m_{ref}} ) \|^2
        + \\alpha_x \| W_x \\frac{\partial}{\partial x} (\mathbf{m} - \mathbf{m_{ref}} ) \|^2
        + \\alpha_y \| W_y \\frac{\partial}{\partial y} (\mathbf{m} - \mathbf{m_{ref}} ) \|^2
        + \\alpha_z \| W_z \\frac{\partial}{\partial z} (\mathbf{m} - \mathbf{m_{ref}} ) \|^2

    Note if the key word argument `mrefInSmooth` is False, then mref is not
    included in the smoothness contribution.

    :param BaseMesh mesh: SimPEG mesh
    :param IdentityMap mapping: regularization mapping, takes the model from model space to the thing you want to regularize
    :param numpy.ndarray indActive: active cell indices for reducing the size of differential operators in the definition of a regularization mesh
    :param bool mrefInSmooth: (default = False) put mref in the smoothness component?
    :param float alpha_s: (default 1e-6) smallness weight
    :param float alpha_x: (default 1) smoothness weight for first derivative in the x-direction
    :param float alpha_y: (default 1) smoothness weight for first derivative in the y-direction
    :param float alpha_z: (default 1) smoothness weight for first derivative in the z-direction
    :param float alpha_xx: (default 1) smoothness weight for second derivative in the x-direction
    :param float alpha_yy: (default 1) smoothness weight for second derivative in the y-direction
    :param float alpha_zz: (default 1) smoothness weight for second derivative in the z-direction
    """

    def __init__(
        self, mesh,
        alpha_s=1e-6, alpha_x=1.0, alpha_y=1.0, alpha_z=1.0,
        alpha_xx=0., alpha_yy=0., alpha_zz=0.,
        **kwargs
    ):
        objfcts = [
            Small(mesh=mesh, **kwargs),
            SmoothDeriv(mesh=mesh, orientation='x', **kwargs),
            SmoothDeriv2(mesh=mesh, orientation='x', **kwargs)
        ]

        if mesh.dim > 1:
            objfcts += [
                SmoothDeriv(mesh=mesh, orientation='y', **kwargs),
                SmoothDeriv2(mesh=mesh, orientation='y', **kwargs)
            ]

        if mesh.dim > 2:
            objfcts += [
                SmoothDeriv(mesh=mesh, orientation='z', **kwargs),
                SmoothDeriv2(mesh=mesh, orientation='z', **kwargs)
            ]

        super(Tikhonov, self).__init__(
            mesh,
            alpha_s=alpha_s, alpha_x=alpha_x, alpha_y=alpha_y, alpha_z=alpha_z,
            alpha_xx=alpha_xx, alpha_yy=alpha_yy, alpha_zz=alpha_zz,
            objfcts=objfcts, **kwargs
        )

        self.regmesh.regularization_type = 'Tikhonov'


class BaseSparse(BaseRegularization):
    """
    Base class for building up the components of the Sparse Regularization
    """
    def __init__(self, mesh, **kwargs):
        self._stashedR = None
        super(BaseSparse, self).__init__(mesh=mesh, **kwargs)

    model = properties.Array(
        "current model", dtype=float
    )
    gamma = properties.Float(
        "Model norm scaling to smooth out convergence", default=1.
    )
    epsilon = properties.Float(
        "Threshold value for the model norm",  #, default=1e-1
        required=True
    )
    norm = properties.Float(
        "norm used", default=2
    )

    @property
    def stashedR(self):
        return self._stashedR

    @stashedR.setter
    def stashedR(self, value):
        self._stashedR = value

    def R(self, f_m):
        # if R is stashed, return that instead
        if getattr(self, 'stashedR') is not None:
            return self.stashedR

        if self.epsilon is None:
            eps = 1.
        else:
            eps = self.epsilon

        exponent = self.norm

        # Eta scaling is important for mix-norms...do not mess with it
        eta = (eps**(1.-exponent/2.))**0.5
        r = eta / (f_m**2. + eps**2.)**((1.-exponent/2.)/2.)

        self.stashedR = r  # stash on the first calculation
        return r


class SparseSmall(BaseSparse):
    """
    Sparse smallness regularization

    **Inputs**

    :param int norm: norm on the smallness
    """

    _multiplier_pair = 'alpha_s'

    def __init__(self, mesh, norm=2, **kwargs):
        super(SparseSmall, self).__init__(
            mesh=mesh, norm=norm, **kwargs
        )

    @property
    def f_m(self):
        return self.mapping * (self.model - self.mref)

    @property
    def W(self):
        if getattr(self, 'model', None) is None:
            R = Utils.speye(self.regmesh.nC)
        else:
            r = self.R(self.f_m)
            R = Utils.sdiag(r)

        if self.cell_weights is not None:
            return Utils.sdiag((self.gamma*self.cell_weights)**0.5) * R
        return (self.gamma)**0.5 * R


class SparseDeriv(BaseSparse):
    """
    Base Class for sparse regularization on first spatial derivatives
    """

    def __init__(self, mesh, orientation='x', **kwargs):

        self.orientation = orientation
        super(SparseDeriv, self).__init__(mesh=mesh, **kwargs)

    mrefInSmooth = properties.Bool(
        "include mref in the smoothness calculation?", default=False
    )

    @property
    def _multiplier_pair(self):
        return 'alpha_{orientation}'.format(orientation=self.orientation)

    @property
    def f_m(self):
        return self.cellDiffStencil * (self.mapping * self.model)

    @property
    def cellDiffStencil(self):
        return getattr(
            self.regmesh, 'cellDiff{}Stencil'.format(self.orientation)
        )

    @property
    def W(self):

        Ave = getattr(self.regmesh, 'aveCC2F{}'.format(self.orientation))

        if getattr(self, 'model', None) is None:
            R = Utils.speye(self.cellDiffStencil.shape[0])

        else:
            r = self.R(self.f_m)
            R = Utils.sdiag(r)

        if self.cell_weights is not None:
            return (
                Utils.sdiag(
                    (self.gamma*(Ave*self.cell_weights))**0.5
                ) *
                R * self.cellDiffStencil
            )
        return ((self.gamma)**0.5) * R * self.cellDiffStencil


class Sparse(BaseComboRegularization):
    """
    The regularization is:

    .. math::

        R(m) = \\frac{1}{2}\mathbf{(m-m_\\text{ref})^\\top W^\\top R^\\top R
        W(m-m_\\text{ref})}

    where the IRLS weight

    .. math::

        R = \eta TO FINISH LATER!!!

    So the derivative is straight forward:

    .. math::

        R(m) = \mathbf{W^\\top R^\\top R W (m-m_\\text{ref})}

    The IRLS weights are recomputed after each beta solves.
    It is strongly recommended to do a few Gauss-Newton iterations
    before updating.
    """
    def __init__(
        self, mesh,
        alpha_s=1.0, alpha_x=1.0, alpha_y=1.0, alpha_z=1.0,
        **kwargs
    ):

        objfcts = [
            SparseSmall(mesh=mesh, **kwargs),
            SparseDeriv(mesh=mesh, orientation='x', **kwargs)
        ]

        if mesh.dim > 1:
            objfcts.append(SparseDeriv(mesh=mesh, orientation='y', **kwargs))

        if mesh.dim > 2:
            objfcts.append(SparseDeriv(mesh=mesh, orientation='z', **kwargs))

        super(Sparse, self).__init__(
            mesh=mesh, objfcts=objfcts,
            alpha_s=alpha_s, alpha_x=alpha_x, alpha_y=alpha_y, alpha_z=alpha_z,
            **kwargs
        )

        # Utils.setKwargs(self, **kwargs)

    # Properties
    norms = properties.Array(
        "Norms used to create the sparse regularization",
        default=[2., 2., 2., 2.]
    )

    eps_p = properties.Float(
        "Threshold value for the model norm")

    eps_q = properties.Float(
        "Threshold value for the model gradient norm")

    model = properties.Array("current model", dtype=float)

    gamma = properties.Float(
        "Model norm scaling to smooth out convergence", default=1.
    )

    # Observers
    @properties.observer('norms')
    def _mirror_norms_to_objfcts(self, change):
        for i, objfct in enumerate(self.objfcts):
            objfct.norm = change['value'][i]

    @properties.observer('model')
    def _mirror_model_to_objfcts(self, change):
        for objfct in self.objfcts:
            objfct.model = change['value']

    @properties.observer('gamma')
    def _mirror_gamma_to_objfcts(self, change):
        for objfct in self.objfcts:
            objfct.gamma = change['value']

    @properties.observer('eps_p')
    def _mirror_eps_p_to_smallness(self, change):
        for objfct in self.objfcts:
            if isinstance(objfct, SparseSmall):
                objfct.epsilon = change['value']

    @properties.observer('eps_q')
    def _mirror_eps_q_to_derivs(self, change):
        for objfct in self.objfcts:
            if isinstance(objfct, SparseDeriv):
                objfct.epsilon = change['value']<|MERGE_RESOLUTION|>--- conflicted
+++ resolved
@@ -649,10 +649,6 @@
         if "indActive" in kwargs.keys():
             indActive = kwargs.pop("indActive")
             self.regmesh.indActive = indActive
-<<<<<<< HEAD
-
-=======
->>>>>>> c5fc3d30
         Utils.setKwargs(self, **kwargs)
 
         # link these attributes
