--- conflicted
+++ resolved
@@ -344,10 +344,6 @@
     def W(self):
         """Full regularization weighting matrix W."""
         return sp.identity(self.regmesh.nC)
-<<<<<<< HEAD
-        # self.regmesh._Pac.T * sp.identity(self.regmesh.nC) * self.regmesh._Pac # or do we want sp.identity(self.mesh.nC) or even just Utils.Identity() ?
-=======
->>>>>>> 15d59a5b
 
     @Utils.timeIt
     def eval(self, m):
@@ -430,16 +426,6 @@
     :param float alpha_yy: (default 1) smoothness weight for second derivative in the y-direction
     :param float alpha_zz: (default 1) smoothness weight for second derivative in the z-direction
     """
-<<<<<<< HEAD
-    mrefInSmooth = True  #: SMOOTH and SMOOTH_MOD_DIF options
-    alpha_s  = Utils.dependentProperty('_alpha_s', 1e-6, ['_W', '_Ws'], "Smallness weight")
-    alpha_x  = Utils.dependentProperty('_alpha_x', 1.0, ['_W', '_Wx'], "Weight for the first derivative in the x direction")
-    alpha_y  = Utils.dependentProperty('_alpha_y', 1.0, ['_W', '_Wy'], "Weight for the first derivative in the y direction")
-    alpha_z  = Utils.dependentProperty('_alpha_z', 1.0, ['_W', '_Wz'], "Weight for the first derivative in the z direction")
-    alpha_xx = Utils.dependentProperty('_alpha_xx', 0.0, ['_W', '_Wxx'], "Weight for the second derivative in the x direction")
-    alpha_yy = Utils.dependentProperty('_alpha_yy', 0.0, ['_W', '_Wyy'], "Weight for the second derivative in the y direction")
-    alpha_zz = Utils.dependentProperty('_alpha_zz', 0.0, ['_W', '_Wzz'], "Weight for the second derivative in the z direction")
-=======
     mrefInSmooth = False  # put mref in the smoothness contribution
     alpha_s      = Utils.dependentProperty('_alpha_s', 1e-6, ['_W', '_Wsmall'], "Smallness weight")
     alpha_x      = Utils.dependentProperty('_alpha_x',  1.0, ['_W', '_Wx'],     "Weight for the first derivative in the x direction")
@@ -448,25 +434,16 @@
     alpha_xx     = Utils.dependentProperty('_alpha_xx', 0.0, ['_W', '_Wxx'],    "Weight for the second derivative in the x direction")
     alpha_yy     = Utils.dependentProperty('_alpha_yy', 0.0, ['_W', '_Wyy'],    "Weight for the second derivative in the y direction")
     alpha_zz     = Utils.dependentProperty('_alpha_zz', 0.0, ['_W', '_Wzz'],    "Weight for the second derivative in the z direction")
->>>>>>> 15d59a5b
 
     def __init__(self, mesh, mapping=None, indActive = None, **kwargs):
         BaseRegularization.__init__(self, mesh, mapping=mapping, indActive=indActive, **kwargs)
 
     @property
-<<<<<<< HEAD
-    def Ws(self):
-        """Regularization matrix Ws"""
-        if getattr(self,'_Ws', None) is None:
-            self._Ws = Utils.sdiag((self.regmesh.vol*self.alpha_s)**0.5)
-        return self._Ws
-=======
     def Wsmall(self):
         """Regularization matrix Wsmall"""
         if getattr(self,'_Wsmall', None) is None:
             self._Wsmall = Utils.sdiag((self.regmesh.vol*self.alpha_s)**0.5)
         return self._Wsmall
->>>>>>> 15d59a5b
 
     @property
     def Wx(self):
@@ -548,17 +525,7 @@
 
     @Utils.timeIt
     def eval(self, m):
-<<<<<<< HEAD
-        if self.mrefInSmooth == True:
-            r1 = self.Wsmooth * ( self.mapping * (m) )
-            r2 = self.Ws * ( self.mapping * (m - self.mref) )
-            return 0.5*(r1.dot(r1)+r2.dot(r2))
-        elif self.mrefInSmooth == False:
-            r = self.W * ( self.mapping * (m - self.mref) )
-            return 0.5*r.dot(r)
-=======
         return self._evalSmall(m) + self._evalSmooth(m)
->>>>>>> 15d59a5b
 
     @Utils.timeIt
     def _evalSmallDeriv(self,m):
@@ -590,69 +557,6 @@
             R(m) = \mathbf{W^\\top W (m-m_\\text{ref})}
 
         """
-<<<<<<< HEAD
-        if self.mrefInSmooth == True:
-            mD1 = self.mapping.deriv(m)
-            mD2 = self.mapping.deriv(m - self.mref)
-            r1 = self.Wsmooth * ( self.mapping * (m))
-            r2 = self.Ws * ( self.mapping * (m - self.mref) )
-            out1 = mD1.T * ( self.Wsmooth.T * r1 )
-            out2 = mD2.T * ( self.Ws.T * r2 )
-            out = out1+out2
-        elif self.mrefInSmooth == False:
-            mD = self.mapping.deriv(m - self.mref)
-            r = self.W * ( self.mapping * (m - self.mref) )
-            out = mD.T * ( self.W.T * r )
-        return out
-
-
-class Simple(BaseRegularization):
-    """
-        Only for tensor mesh
-    """
-
-    mrefInSmooth = True  #: SMOOTH and SMOOTH_MOD_DIF options
-    alpha_s     = Utils.dependentProperty('_alpha_s', 1.0, ['_W', '_Ws'], "Smallness weight")
-    alpha_x     = Utils.dependentProperty('_alpha_x', 1.0, ['_W', '_Wx'], "Weight for the first derivative in the x direction")
-    alpha_y     = Utils.dependentProperty('_alpha_y', 1.0, ['_W', '_Wy'], "Weight for the first derivative in the y direction")
-    alpha_z     = Utils.dependentProperty('_alpha_z', 1.0, ['_W', '_Wz'], "Weight for the first derivative in the z direction")
-    wght        = 1.
-    
-    def __init__(self, mesh, mapping=None, indActive=None, **kwargs):
-        BaseRegularization.__init__(self, mesh, mapping=mapping, indActive=indActive, **kwargs)
-        
-        if isinstance(self.wght,float):
-            self.wght = np.ones(self.regmesh.nC) * self.wght
-
-    @property
-    def Ws(self):
-        """Regularization matrix Ws"""
-        if getattr(self,'_Ws', None) is None:
-                self._Ws = Utils.sdiag((self.regmesh.vol*self.alpha_s*self.wght)**0.5)
-        return self._Ws
-
-    @property
-    def Wx(self):
-        """Regularization matrix Wx"""
-        if getattr(self, '_Wx', None) is None:
-            self._Wx = Utils.sdiag((self.regmesh.aveCC2Fx * self.regmesh.vol*self.alpha_x*(self.regmesh.aveCC2Fx*self.wght))**0.5)*self.regmesh.cellDiffxStencil
-        return self._Wx
-
-    @property
-    def Wy(self):
-        """Regularization matrix Wy"""
-        if getattr(self, '_Wy', None) is None:
-            self._Wy = Utils.sdiag((self.regmesh.aveCC2Fy * self.regmesh.vol * self.alpha_y*(self.regmesh.aveCC2Fy*self.wght))**0.5)*self.regmesh.cellDiffyStencil
-        return self._Wy
-
-    @property
-    def Wz(self):
-        """Regularization matrix Wz"""
-        if getattr(self, '_Wz', None) is None:
-            self._Wz = Utils.sdiag((self.regmesh.aveCC2Fz * self.regmesh.vol*self.alpha_z*(self.regmesh.aveCC2Fz*self.wght))**0.5)*self.regmesh.cellDiffzStencil
-        return self._Wz
-
-=======
         return self._evalSmallDeriv(m) + self._evalSmoothDeriv(m)
 
 
@@ -702,7 +606,6 @@
             self._Wz = Utils.sdiag((self.regmesh.aveCC2Fz * self.regmesh.vol*self.alpha_z*(self.regmesh.aveCC2Fz*self.wght))**0.5)*self.regmesh.cellDiffzStencil
         return self._Wz
 
->>>>>>> 15d59a5b
     @property
     def Wsmooth(self):
         """Full smoothness regularization matrix W"""
@@ -714,73 +617,6 @@
                 wlist += (self.Wz,)
             self._Wsmooth = sp.vstack(wlist)
         return self._Wsmooth
-<<<<<<< HEAD
-
-    @property
-    def W(self):
-        """Full regularization matrix W"""
-        if getattr(self, '_W', None) is None:
-            wlist = (self.Ws, self.Wsmooth)
-            self._W = sp.vstack(wlist)
-        return self._W
-
-
-    @Utils.timeIt
-    def eval(self, m):
-        if self.mrefInSmooth == True:
-            r1 = self.Wsmooth * ( self.mapping * (m) )
-            r2 = self.Ws * ( self.mapping * (m - self.mref) )
-            return 0.5*(r1.dot(r1)+r2.dot(r2))
-        elif self.mrefInSmooth == False:
-            r = self.W * ( self.mapping * (m - self.mref) )
-            return 0.5*r.dot(r)
-        return phim
-
-
-
-    @Utils.timeIt
-    def evalDeriv(self, m):
-        """
-
-        The regularization is:
-
-        .. math::
-
-            R(m) = \\frac{1}{2}\mathbf{(m-m_\\text{ref})^\\top W^\\top W(m-m_\\text{ref})}
-
-        So the derivative is straight forward:
-
-        .. math::
-
-            R(m) = \mathbf{W^\\top W (m-m_\\text{ref})}
-
-        """
-        if self.mrefInSmooth == True:
-            mD1 = self.mapping.deriv(m)
-            mD2 = self.mapping.deriv(m - self.mref)
-            r1 = self.Wsmooth * ( self.mapping * (m))
-            r2 = self.Ws * ( self.mapping * (m - self.mref) )
-            out1 = mD1.T * ( self.Wsmooth.T * r1 )
-            out2 = mD2.T * ( self.Ws.T * r2 )
-            out = out1+out2
-        elif self.mrefInSmooth == False:
-            mD = self.mapping.deriv(m - self.mref)
-            r = self.W * ( self.mapping * (m - self.mref) )
-            out = mD.T * ( self.W.T * r )
-        return out
-
-
-class Sparse(Simple):
-
-    # set default values
-    eps      = 1e-1
-    curModel = None # use a model to compute the weights
-    gamma    = 1.
-    p        = 0.
-    qx       = 2.
-    qy       = 2.
-    qz       = 2.
-=======
 
     @property
     def W(self):
@@ -812,64 +648,39 @@
     curModel = None # use a model to compute the weights
     gamma    = 1.
     norms    = [0., 2., 2., 2.]
->>>>>>> 15d59a5b
     wght     = 1.
 
     def __init__(self, mesh, mapping=None, indActive=None, **kwargs):
         Simple.__init__(self, mesh, mapping=mapping, indActive=indActive, **kwargs)
-<<<<<<< HEAD
-        
-=======
-
->>>>>>> 15d59a5b
+
         if isinstance(self.wght,float):
             self.wght = np.ones(self.regmesh.nC) * self.wght
 
     @property
-<<<<<<< HEAD
-    def Ws(self):
-        """Regularization matrix Ws"""
-=======
     def Wsmall(self):
         """Regularization matrix Wsmall"""
->>>>>>> 15d59a5b
         if getattr(self, 'curModel', None) is None:
             self.Rs = Utils.speye(self.regmesh.nC)
 
         else:
             f_m = self.curModel - self.reg.mref
-<<<<<<< HEAD
-            self.rs = self.R(f_m , self.p)
-            #print "Min rs: " + str(np.max(self.rs)) + "Max rs: " + str(np.min(self.rs))
-            self.Rs = Utils.sdiag( self.rs )
-            
-=======
             self.rs = self.R(f_m , self.eps_p, self.norms[0])
             #print "Min rs: " + str(np.max(self.rs)) + "Max rs: " + str(np.min(self.rs))
             self.Rs = Utils.sdiag( self.rs )
 
->>>>>>> 15d59a5b
         return Utils.sdiag((self.regmesh.vol*self.alpha_s*self.gamma*self.wght)**0.5)*self.Rs
 
 
     @property
     def Wx(self):
         """Regularization matrix Wx"""
-<<<<<<< HEAD
-            
-=======
-
->>>>>>> 15d59a5b
+
         if getattr(self, 'curModel', None) is None:
             self.Rx = Utils.speye(self.regmesh.cellDiffxStencil.shape[0])
 
         else:
             f_m = self.regmesh.cellDiffxStencil * self.curModel
-<<<<<<< HEAD
-            self.rx = self.R( f_m , self.qx)
-=======
             self.rx = self.R( f_m , self.eps_q, self.norms[1])
->>>>>>> 15d59a5b
             self.Rx = Utils.sdiag( self.rx )
 
         return Utils.sdiag(( (self.regmesh.aveCC2Fx * self.regmesh.vol) *self.alpha_x*self.gamma*(self.regmesh.aveCC2Fx*self.wght))**0.5)*self.Rx*self.regmesh.cellDiffxStencil
@@ -883,15 +694,9 @@
 
         else:
             f_m = self.regmesh.cellDiffyStencil * self.curModel
-<<<<<<< HEAD
-            self.ry = self.R( f_m , self.qy)
-            self.Ry = Utils.sdiag( self.ry )
-            
-=======
             self.ry = self.R( f_m , self.eps_q, self.norms[2])
             self.Ry = Utils.sdiag( self.ry )
 
->>>>>>> 15d59a5b
         return Utils.sdiag(((self.regmesh.aveCC2Fy * self.regmesh.vol)*self.alpha_y*self.gamma*(self.regmesh.aveCC2Fy*self.wght))**0.5)*self.Ry*self.regmesh.cellDiffyStencil
 
     @property
@@ -903,11 +708,7 @@
 
         else:
             f_m = self.regmesh.cellDiffzStencil * self.curModel
-<<<<<<< HEAD
-            self.rz = self.R( f_m , self.qz)
-=======
             self.rz = self.R( f_m , self.eps_q, self.norms[3])
->>>>>>> 15d59a5b
             self.Rz = Utils.sdiag( self.rz )
 
         return Utils.sdiag(((self.regmesh.aveCC2Fz * self.regmesh.vol)*self.alpha_z*self.gamma*(self.regmesh.aveCC2Fz*self.wght))**0.5)*self.Rz*self.regmesh.cellDiffzStencil
@@ -928,16 +729,6 @@
     def W(self):
         """Full regularization matrix W"""
         #if getattr(self, '_W', None) is None:
-<<<<<<< HEAD
-        wlist = (self.Ws, self.Wsmooth)
-        #self._W = sp.vstack(wlist)
-        return sp.vstack(wlist)
-        
-    def R(self, f_m , exponent):
-
-        eta = (self.eps**(1-exponent/2.))**0.5
-        r = eta / (f_m**2.+self.eps**2.)**((1-exponent/2.)/2.)
-=======
         wlist = (self.Wsmall, self.Wsmooth)
         #self._W = sp.vstack(wlist)
         return sp.vstack(wlist)
@@ -946,6 +737,5 @@
 
         eta = (eps**(1-exponent/2.))**0.5
         r = eta / (f_m**2.+ eps**2.)**((1-exponent/2.)/2.)
->>>>>>> 15d59a5b
 
         return r