--- conflicted
+++ resolved
@@ -138,11 +138,7 @@
 
         dmudm = self.rhoMap.deriv(m)
 
-<<<<<<< HEAD
         jt_v = da.dot(v.astype(np.float32), self.G)
-=======
-        jt_v = da.dot(v, self.G)
->>>>>>> b81814d3
 
         dmudm_jt_v = dask.delayed(csr.dot)(jt_v, dmudm)
 
@@ -188,15 +184,9 @@
                 rxLoc=self.rxLoc, Xn=self.Xn, Yn=self.Yn, Zn=self.Zn,
                 n_cpu=self.n_cpu, forwardOnly=self.forwardOnly,
                 model=self.model, components=self.survey.components,
-<<<<<<< HEAD
-                parallelized=self.parallelized, n_chunks=self.n_chunks,
-                verbose=self.verbose, Jpath=self.Jpath, maxRAM=self.maxRAM,
-                chunk_by_rows=self.chunk_by_rows
-=======
                 parallelized=self.parallelized,
                 verbose=self.verbose, Jpath=self.Jpath, maxRAM=self.maxRAM,
                 max_chunk_size=self.max_chunk_size, chunk_by_rows=self.chunk_by_rows
->>>>>>> b81814d3
                 )
 
         G = job.calculate()
@@ -258,11 +248,6 @@
 
                 stack = da.vstack(buildMat)
 
-<<<<<<< HEAD
-=======
-                # Auto rechunk
-                # To customise memory use set Dask config in calling scripts: dask.config.set({'array.chunk-size': '128MiB'})
->>>>>>> b81814d3
                 if self.forwardOnly or self.chunk_by_rows:
                     print('DASK: Chunking by rows')
                     # Autochunking by rows is faster and avoids memory leak for large forward models
@@ -303,10 +288,6 @@
                 print('Max RAM (GB x %.0f CPU): %.6f' %
                     (self.n_cpu, max(stack.chunks[0]) * max(stack.chunks[1]) * 8*1e-9 * self.n_cpu))
                 print('Tile size (GB): %.3f' % (stack.shape[0] * stack.shape[1] * 8*1e-9))
-<<<<<<< HEAD
-=======
-
->>>>>>> b81814d3
 
                 if self.forwardOnly:
 
