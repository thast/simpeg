--- conflicted
+++ resolved
@@ -32,48 +32,6 @@
     def __init__(self, mesh, **kwargs):
         Problem.BaseProblem.__init__(self, mesh, **kwargs)
 
-<<<<<<< HEAD
-    def fwr_op(self):
-        # Add forward function
-        # kappa = self.model.kappa TODO
-        rho = self.rhoMap * self.model
-
-        if self.forwardOnly:
-
-            if getattr(self, 'actInd', None) is not None:
-
-                if self.actInd.dtype == 'bool':
-                    inds = np.asarray([inds for inds,
-                                       elem in enumerate(self.actInd, 1)
-                                       if elem], dtype=int) - 1
-                else:
-                    inds = self.actInd
-
-            else:
-
-                inds = np.asarray(range(self.mesh.nC))
-
-            nC = len(inds)
-
-            # Create active cell projector
-            P = sp.csr_matrix(
-                (np.ones(nC), (inds, range(nC))),
-                shape=(self.mesh.nC, nC)
-            )
-
-            # Create vectors of nodal location
-            # (lower and upper corners for each cell)
-            xn = self.mesh.vectorNx
-            yn = self.mesh.vectorNy
-            zn = self.mesh.vectorNz
-
-            yn2, xn2, zn2 = np.meshgrid(yn[1:], xn[1:], zn[1:])
-            yn1, xn1, zn1 = np.meshgrid(yn[0:-1], xn[0:-1], zn[0:-1])
-
-            Yn = P.T * np.c_[Utils.mkvc(yn1), Utils.mkvc(yn2)]
-            Xn = P.T * np.c_[Utils.mkvc(xn1), Utils.mkvc(xn2)]
-            Zn = P.T * np.c_[Utils.mkvc(zn1), Utils.mkvc(zn2)]
-=======
     def fields(self, m):
         self.model = self.rhoMap*m
 
@@ -83,7 +41,6 @@
             fields = self.Intrgl_Fwr_Op()
 
             return mkvc(fields)
->>>>>>> d2843909
 
         else:
             vec = np.dot(self.G, (self.model).astype(np.float32))
@@ -101,45 +58,15 @@
             Return the diagonal of JtJ
         """
 
-<<<<<<< HEAD
-                fwr_d = np.zeros(3 * self.survey.nRx)
-=======
         if self.gtgdiag is None:
->>>>>>> d2843909
 
             if W is None:
                 w = np.ones(self.G.shape[1])
             else:
                 w = W.diagonal()
 
-<<<<<<< HEAD
-                print("""Flag must be either 'z' | 'xyz', please revised""")
-                return
-
-            # Add counter to dsiplay progress. Good for large problems
-            count = -1
-            for ii in range(ndata):
-
-                tx, ty, tz = get_T_mat(Xn, Yn, Zn, rxLoc[ii, :])
-
-                if self.rtype == 'z':
-                    fwr_d[ii] = tz.dot(rho)
-
-                elif self.rtype == 'xyz':
-                    fwr_d[ii] = tx.dot(rho)
-                    fwr_d[ii + ndata] = ty.dot(rho)
-                    fwr_d[ii + 2 * ndata] = tz.dot(rho)
-
-            # Display progress
-                count = progress(ii, count, ndata)
-
-            print("Done 100% ...forward operator completed!!\n")
-
-            return fwr_d
-=======
             dmudm = self.rhoMap.deriv(m)
             self.gtgdiag = np.zeros(dmudm.shape[1])
->>>>>>> d2843909
 
             for ii in range(self.G.shape[0]):
 
@@ -151,25 +78,15 @@
         """
             Sensitivity matrix
         """
-<<<<<<< HEAD
-
-        dmudm = self.rhoMap.deriv(m)
-        return self.G * dmudm
-=======
         return self.G
->>>>>>> d2843909
 
     def Jvec(self, m, v, f=None):
         dmudm = self.rhoMap.deriv(m)
-        return self.G.dot(dmudm * v)
+        return self.G.dot(dmudm*v)
 
     def Jtvec(self, m, v, f=None):
         dmudm = self.rhoMap.deriv(m)
         return dmudm.T * (self.G.T.dot(v))
-
-    @property
-    def modelMap(self):
-        return self.rhoMap
 
     @property
     def G(self):
@@ -183,12 +100,8 @@
             print("Linear forward calculation ended in: " + str(time.time()-start) + " sec")
         return self._G
 
-<<<<<<< HEAD
-    def Intrgl_Fwr_Op(self, flag):
-=======
     def Intrgl_Fwr_Op(self, m=None, rx_type='z'):
 
->>>>>>> d2843909
         """
 
         Gravity forward operator in integral form
@@ -211,8 +124,8 @@
 
             if self.actInd.dtype == 'bool':
                 inds = np.asarray([inds for inds,
-                                   elem in enumerate(self.actInd, 1)
-                                   if elem], dtype=int) - 1
+                                  elem in enumerate(self.actInd, 1)
+                                  if elem], dtype=int) - 1
             else:
                 inds = self.actInd
 
@@ -230,31 +143,6 @@
 
         # Create vectors of nodal location
         # (lower and upper corners for each cell)
-<<<<<<< HEAD
-        xn = self.mesh.vectorNx
-        yn = self.mesh.vectorNy
-        zn = self.mesh.vectorNz
-
-        yn2, xn2, zn2 = np.meshgrid(yn[1:], xn[1:], zn[1:])
-        yn1, xn1, zn1 = np.meshgrid(yn[0:-1], xn[0:-1], zn[0:-1])
-
-        Yn = P.T * np.c_[Utils.mkvc(yn1), Utils.mkvc(yn2)]
-        Xn = P.T * np.c_[Utils.mkvc(xn1), Utils.mkvc(xn2)]
-        Zn = P.T * np.c_[Utils.mkvc(zn1), Utils.mkvc(zn2)]
-
-        rxLoc = self.survey.srcField.rxList[0].locs
-        ndata = rxLoc.shape[0]
-
-        # Pre-allocate space and create magnetization matrix if required
-        # Pre-allocate space
-        if flag == 'z':
-
-            G = np.zeros((ndata, nC))
-
-        elif flag == 'xyz':
-
-            G = np.zeros((int(3 * ndata), nC))
-=======
         if isinstance(self.mesh, Mesh.TreeMesh):
             # Get upper and lower corners of each cell
             bsw = (self.mesh.gridCC -
@@ -267,7 +155,6 @@
             xn1, xn2 = bsw[:, 0], tne[:, 0]
             yn1, yn2 = bsw[:, 1], tne[:, 1]
             zn1, zn2 = bsw[:, 2], tne[:, 2]
->>>>>>> d2843909
 
         else:
 
@@ -285,15 +172,8 @@
         self.rxLoc = self.survey.srcField.rxList[0].locs
         self.nD = int(self.rxLoc.shape[0])
 
-<<<<<<< HEAD
-            elif flag == 'xyz':
-                G[ii, :] = tx
-                G[ii + ndata, :] = ty
-                G[ii + 2 * ndata, :] = tz
-=======
         # if self.n_cpu is None:
         #     self.n_cpu = multiprocessing.cpu_count()
->>>>>>> d2843909
 
         # Switch to determine if the process has to be run in parallel
         job = Forward(
@@ -307,106 +187,12 @@
 
         return G
 
-<<<<<<< HEAD
-
-def get_T_mat(Xn, Yn, Zn, rxLoc):
-    """
-    Load in the active nodes of a tensor mesh and computes the gravity tensor
-    for a given observation location rxLoc[obsx, obsy, obsz]
-
-    INPUT:
-    Xn, Yn, Zn: Node location matrix for the lower and upper most corners of
-                all cells in the mesh shape[nC,2]
-    M
-    OUTPUT:
-    Tx = [Txx Txy Txz]
-    Ty = [Tyx Tyy Tyz]
-    Tz = [Tzx Tzy Tzz]
-
-    where each elements have dimension 1-by-nC.
-    Only the upper half 5 elements have to be computed since symetric.
-    Currently done as for-loops but will eventually be changed to vector
-    indexing, once the topography has been figured out.
-
-    """
-    from scipy.constants import G as NewtG
-
-    NewtG = NewtG * 1e+8  # Convertion from mGal (1e-5) and g/cc (1e-3)
-    eps = 1e-8  # add a small value to the locations to avoid
-
-    nC = Xn.shape[0]
-
-    # Pre-allocate space for 1D array
-    tx = np.zeros((1, nC))
-    ty = np.zeros((1, nC))
-    tz = np.zeros((1, nC))
-
-    dz = rxLoc[2] - Zn
-
-    dy = Yn - rxLoc[1]
-
-    dx = Xn - rxLoc[0]
-
-    # Compute contribution from each corners
-    for aa in range(2):
-        for bb in range(2):
-            for cc in range(2):
-
-                r = (
-                    mkvc(dx[:, aa]) ** 2 +
-                    mkvc(dy[:, bb]) ** 2 +
-                    mkvc(dz[:, cc]) ** 2
-                ) ** (0.50)
-
-                tx = tx - NewtG * (-1) ** aa * (-1) ** bb * (-1) ** cc * (
-                    dy[:, bb] * np.log(dz[:, cc] + r + eps) +
-                    dz[:, cc] * np.log(dy[:, bb] + r + eps) -
-                    dx[:, aa] * np.arctan(dy[:, bb] * dz[:, cc] /
-                                          (dx[:, aa] * r + eps)))
-
-                ty = ty - NewtG * (-1) ** aa * (-1) ** bb * (-1) ** cc * (
-                    dx[:, aa] * np.log(dz[:, cc] + r + eps) +
-                    dz[:, cc] * np.log(dx[:, aa] + r + eps) -
-                    dy[:, bb] * np.arctan(dx[:, aa] * dz[:, cc] /
-                                          (dy[:, bb] * r + eps)))
-
-                tz = tz - NewtG * (-1) ** aa * (-1) ** bb * (-1) ** cc * (
-                    dx[:, aa] * np.log(dy[:, bb] + r + eps) +
-                    dy[:, bb] * np.log(dx[:, aa] + r + eps) -
-                    dz[:, cc] * np.arctan(dx[:, aa] * dy[:, bb] /
-                                          (dz[:, cc] * r + eps)))
-
-    return tx, ty, tz
-
-
-def progress(iter, prog, final):
-    """
-    progress(iter,prog,final)
-
-    Function measuring the progress of a process and print to screen the %.
-    Useful to estimate the remaining runtime of a large problem.
-
-    Created on Dec, 20th 2015
-
-    @author: dominiquef
-    """
-    arg = np.floor(float(iter) / float(final) * 10.)
-
-    if arg > prog:
-
-        strg = "Done " + str(arg * 10) + " %"
-        print(strg)
-        prog = arg
-
-    return prog
-=======
     @property
     def mapPair(self):
         """
             Call for general mapping of the problem
         """
         return self.rhoMap
->>>>>>> d2843909
 
 
 class Forward(object):
@@ -429,13 +215,7 @@
 
     def calculate(self):
 
-<<<<<<< HEAD
-    head = '%i\n' % len(d)
-    np.savetxt(filename, data, fmt='%e', delimiter=' ',
-               newline='\n', header=head, comments='')
-=======
         self.nD = self.rxLoc.shape[0]
->>>>>>> d2843909
 
         if self.parallelized:
             if self.n_cpu is None:
@@ -531,59 +311,6 @@
         if self.forwardOnly:
             return np.dot(row, self.model)
         else:
-<<<<<<< HEAD
-            plt.contour(X, Y, d_grid, levels=levels, colors='r',
-                        vmin=vmin, vmax=vmax, cmap="plasma")
-
-    plt.title(varstr)
-    plt.gca().set_aspect('equal', adjustable='box')
-
-    return fig
-
-
-def readGravityObservations(obs_file):
-    """
-    Read UBC grav file format
-
-    INPUT:
-    :param fileName, path to the UBC obs grav file
-
-    OUTPUT:
-    :param survey
-
-    """
-
-    fid = open(obs_file, 'r')
-
-    # First line has the number of rows
-    line = fid.readline()
-    ndat = int(line.split()[0])
-
-    # Pre-allocate space for obsx, obsy, obsz, data, uncert
-    line = fid.readline()
-
-    d = np.zeros(ndat, dtype=float)
-    wd = np.zeros(ndat, dtype=float)
-    locXYZ = np.zeros((ndat, 3), dtype=float)
-
-    ii=0
-    while ii<ndat:
-        temp = np.array(line.split(), dtype=float)
-        if len(temp) > 0:
-            locXYZ[ii, :] = temp[:3]
-            d[ii] = temp[3]
-            wd[ii] = temp[4]
-            ii+=1
-        line = fid.readline()
-
-
-    rxLoc = GRAV.RxObs(locXYZ)
-    srcField = GRAV.SrcField([rxLoc])
-    survey = GRAV.LinearSurvey(srcField)
-    survey.dobs = d
-    survey.std = wd
-    return survey
-=======
             return row
 
     def progress(self, ind, total):
@@ -601,7 +328,6 @@
         if arg > self.progress_index:
             print("Done " + str(arg*10) + " %")
             self.progress_index = arg
->>>>>>> d2843909
 
 
 class Problem3D_Diff(Problem.BaseProblem):
@@ -632,11 +358,7 @@
     def Mfi(self): return self._Mfi
 
     def makeMassMatrices(self, m):
-<<<<<<< HEAD
-        rho = self.rhoMap * m
-=======
         self.model = m
->>>>>>> d2843909
         self._Mfi = self.mesh.getFaceInnerProduct()
         self._MfI = Utils.sdiag(1. / self._Mfi.diagonal())
 
@@ -648,12 +370,8 @@
 
         Mc = Utils.sdiag(self.mesh.vol)
 
-<<<<<<< HEAD
-        rho = self.rhoMap * m
-=======
         self.model = m
         rho = self.rho
->>>>>>> d2843909
 
         return Mc * rho
 
@@ -691,12 +409,8 @@
 
         if self.solver is None:
             m1 = sp.linalg.interface.aslinearoperator(
-<<<<<<< HEAD
-                Utils.sdiag(1 / A.diagonal()))
-=======
                 Utils.sdiag(1 / A.diagonal())
             )
->>>>>>> d2843909
             u, info = sp.linalg.bicgstab(A, RHS, tol=1e-6, maxiter=1000, M=m1)
 
         else:
