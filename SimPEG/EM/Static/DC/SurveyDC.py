--- conflicted
+++ resolved
@@ -89,17 +89,6 @@
                         src.loc.reshape([1, -1]).repeat(nRx, axis=0)
                         )
                     # Pole
-<<<<<<< HEAD
-                    if isinstance(rx, SimPEG.EM.Static.DC.Rx.Pole) or
-                    isinstance(rx, SimPEG.EM.Static.DC.Rx.Pole_ky):
-                        Mlocs.append(rx.locs)
-                        Nlocs.append(rx.locs)
-                    # Dipole
-                    elif isinstance(rx, SimPEG.EM.Static.DC.Rx.Dipole) or
-                    isinstance(rx, SimPEG.EM.Static.DC.Rx.Dipole_ky):
-                        Mlocs.append(rx.locs[0])
-                        Nlocs.append(rx.locs[1])
-=======
                     if isinstance(rx, Rx.Pole) or isinstance(rx, Rx.Pole_ky):
                         m_locations.append(rx.locs)
                         n_locations.append(rx.locs)
@@ -107,7 +96,6 @@
                     elif isinstance(rx, Rx.Dipole) or isinstance(rx, Rx.Dipole_ky):
                         m_locations.append(rx.locs[0])
                         n_locations.append(rx.locs[1])
->>>>>>> d77b872a
             # Dipole
             elif isinstance(src, Src.Dipole):
                 for rx in src.rxList:
@@ -119,17 +107,6 @@
                         src.loc[1].reshape([1, -1]).repeat(nRx, axis=0)
                         )
                     # Pole
-<<<<<<< HEAD
-                    if isinstance(rx, SimPEG.EM.Static.DC.Rx.Pole) or
-                    isinstance(rx, SimPEG.EM.Static.DC.Rx.Pole_ky):
-                        Mlocs.append(rx.locs)
-                        Nlocs.append(rx.locs)
-                    # Dipole
-                    elif isinstance(rx, SimPEG.EM.Static.DC.Rx.Dipole) or
-                    isinstance(rx, SimPEG.EM.Static.DC.Rx.Dipole_ky):
-                        Mlocs.append(rx.locs[0])
-                        Nlocs.append(rx.locs[1])
-=======
                     if isinstance(rx, Rx.Pole) or isinstance(rx, Rx.Pole_ky):
                         m_locations.append(rx.locs)
                         n_locations.append(rx.locs)
@@ -137,7 +114,6 @@
                     elif isinstance(rx, Rx.Dipole) or isinstance(rx, Rx.Dipole_ky):
                         m_locations.append(rx.locs[0])
                         n_locations.append(rx.locs[1])
->>>>>>> d77b872a
 
         self.a_locations = np.vstack(a_locations)
         self.b_locations = np.vstack(b_locations)
@@ -188,40 +164,18 @@
                         src.loc = np.array([locA[0], z_SrcA])
                         for rx in src.rxList:
                             # Pole Rx
-<<<<<<< HEAD
-                            if isinstance(
-                                rx, SimPEG.EM.Static.DC.Rx.Pole
-                            ) or
-                            isinstance(
-                                rx, SimPEG.EM.Static.DC.Rx.Pole_ky
-                            ):
-
-=======
                             if isinstance(rx, Rx.Pole) or isinstance(rx, Rx.Pole_ky):
->>>>>>> d77b872a
                                 locM = rx.locs.copy()
                                 z_RxM = self.topo_function(locM[:, 0])
                                 rx.locs = np.c_[locM[:, 0], z_RxM]
-
                             # Dipole Rx
-<<<<<<< HEAD
-                            elif isinstance(
-                                rx, SimPEG.EM.Static.DC.Rx.Dipole
-                            ) or
-                            isinstance(
-                                rx, SimPEG.EM.Static.DC.Rx.Dipole_ky
-                            ):
-
-=======
                             elif isinstance(rx, Rx.Dipole) or isinstance(rx, Rx.Dipole_ky):
->>>>>>> d77b872a
                                 locM = rx.locs[0].copy()
                                 locN = rx.locs[1].copy()
                                 z_RxM = self.topo_function(locM[:, 0])
                                 z_RxN = self.topo_function(locN[:, 0])
                                 rx.locs[0] = np.c_[locM[:, 0], z_RxM]
                                 rx.locs[1] = np.c_[locN[:, 0], z_RxN]
-
                             else:
                                 raise Exception()
 
@@ -237,34 +191,18 @@
 
                         for rx in src.rxList:
                             # Pole Rx
-<<<<<<< HEAD
-                            if isinstance(rx, SimPEG.EM.Static.DC.Rx.Pole) or
-                            isinstance(rx, SimPEG.EM.Static.DC.Rx.Pole_ky):
-
-=======
                             if isinstance(rx, Rx.Pole) or isinstance(rx, Rx.Pole_ky):
->>>>>>> d77b872a
                                 locM = rx.locs.copy()
                                 z_RxM = self.topo_function(locM[:, 0])
                                 rx.locs = np.c_[locM[:, 0], z_RxM]
-
                             # Dipole Rx
-<<<<<<< HEAD
-                            elif isinstance(
-                                rx, SimPEG.EM.Static.DC.Rx.Dipole
-                                ) or
-                            isinstance(rx, SimPEG.EM.Static.DC.Rx.Dipole_ky):
-
-=======
                             elif isinstance(rx, Rx.Dipole) or isinstance(rx, Rx.Dipole_ky):
->>>>>>> d77b872a
                                 locM = rx.locs[0].copy()
                                 locN = rx.locs[1].copy()
                                 z_RxM = self.topo_function(locM[:, 0])
                                 z_RxN = self.topo_function(locN[:, 0])
                                 rx.locs[0] = np.c_[locM[:, 0], z_RxM]
                                 rx.locs[1] = np.c_[locN[:, 0], z_RxN]
-
                             else:
                                 raise Exception()
 
