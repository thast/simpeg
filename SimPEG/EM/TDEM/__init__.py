--- conflicted
+++ resolved
@@ -1,9 +1,3 @@
-<<<<<<< HEAD
-from .SurveyTDEM import * #SurveyTDEM, RxTDEM, SrcTDEM
-from .BaseTDEM import BaseTDEMProblem, FieldsTDEM
-from .TDEM_b import ProblemTDEM_b
-=======
-from ProblemTDEM import BaseTDEMProblem, Problem3D_b, Problem3D_e
-from FieldsTDEM import FieldsTDEM, Fields3D_b, Fields3D_e
-from SurveyTDEM import Survey, Src, Rx
->>>>>>> 20b324f0
+from .ProblemTDEM import BaseTDEMProblem, Problem3D_b, Problem3D_e
+from .FieldsTDEM import FieldsTDEM, Fields3D_b, Fields3D_e
+from .SurveyTDEM import Survey, Src, Rx