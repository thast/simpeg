import properties
import numpy as np
from scipy.constants import mu_0
import warnings

from geoana.em.static import MagneticDipoleWholeSpace, CircularLoopWholeSpace

from ...props import LocationVector
from ...utils import mkvc, Zero
from ...utils.code_utils import deprecate_property

from ..utils import omega
from ..utils import segmented_line_current_source_term
from ..base import BaseEMSrc


class BaseFDEMSrc(BaseEMSrc):
    """
    Base source class for FDEM Survey
    """

    frequency = properties.Float("frequency of the source", min=0, required=True)

    _ePrimary = None
    _bPrimary = None
    _hPrimary = None
    _jPrimary = None

    def __init__(self, receiver_list=None, frequency=None, **kwargs):
        super(BaseFDEMSrc, self).__init__(receiver_list=receiver_list, **kwargs)
        if frequency is not None:
            self.frequency = frequency

    def bPrimary(self, simulation):
        """
        Primary magnetic flux density

        :param BaseFDEMSimulation simulation: FDEM simulation
        :rtype: numpy.ndarray
        :return: primary magnetic flux density
        """
        if self._bPrimary is None:
            return Zero()
        return self._bPrimary

    def bPrimaryDeriv(self, simulation, v, adjoint=False):
        """
        Derivative of the primary magnetic flux density

        :param BaseFDEMSimulation simulation: FDEM simulation
        :param numpy.ndarray v: vector
        :param bool adjoint: adjoint?
        :rtype: numpy.ndarray
        :return: primary magnetic flux density
        """
        return Zero()

    def hPrimary(self, simulation):
        """
        Primary magnetic field

        :param BaseFDEMSimulation simulation: FDEM simulation
        :rtype: numpy.ndarray
        :return: primary magnetic field
        """
        if self._hPrimary is None:
            return Zero()
        return self._hPrimary

    def hPrimaryDeriv(self, simulation, v, adjoint=False):
        """
        Derivative of the primary magnetic field

        :param BaseFDEMSimulation simulation: FDEM simulation
        :param numpy.ndarray v: vector
        :param bool adjoint: adjoint?
        :rtype: numpy.ndarray
        :return: primary magnetic flux density
        """
        return Zero()

    def ePrimary(self, simulation):
        """
        Primary electric field

        :param BaseFDEMSimulation simulation: FDEM simulation
        :rtype: numpy.ndarray
        :return: primary electric field
        """
        if self._ePrimary is None:
            return Zero()
        return self._ePrimary

    def ePrimaryDeriv(self, simulation, v, adjoint=False):
        """
        Derivative of the primary electric field

        :param BaseFDEMSimulation simulation: FDEM simulation
        :param numpy.ndarray v: vector
        :param bool adjoint: adjoint?
        :rtype: numpy.ndarray
        :return: primary magnetic flux density
        """
        return Zero()

    def jPrimary(self, simulation):
        """
        Primary current density

        :param BaseFDEMSimulation simulation: FDEM simulation
        :rtype: numpy.ndarray
        :return: primary current density
        """
        if self._jPrimary is None:
            return Zero()
        return self._jPrimary

    def jPrimaryDeriv(self, simulation, v, adjoint=False):
        """
        Derivative of the primary current density

        :param BaseFDEMSimulation simulation: FDEM simulation
        :param numpy.ndarray v: vector
        :param bool adjoint: adjoint?
        :rtype: numpy.ndarray
        :return: primary magnetic flux density
        """
        return Zero()

    freq = deprecate_property(
        frequency,
        "freq",
        new_name="frequency",
        removal_version="0.16.0",
        future_warn=True,
    )


class RawVec_e(BaseFDEMSrc):
    """
    RawVec electric source. It is defined by the user provided vector s_e

    :param list receiver_list: receiver list
    :param float freq: frequency
    :param numpy.ndarray s_e: electric source term
    :param bool integrate: Integrate the source term (multiply by Me) [False]
    """

    def __init__(self, receiver_list=None, frequency=None, s_e=None, **kwargs):
        self._s_e = np.array(s_e, dtype=complex)

        super(RawVec_e, self).__init__(receiver_list, frequency=frequency, **kwargs)

    def s_e(self, simulation):
        """
        Electric source term

        :param BaseFDEMSimulation simulation: FDEM simulation
        :rtype: numpy.ndarray
        :return: electric source term on mesh
        """
        if simulation._formulation == "EB" and self.integrate is True:
            return simulation.Me * self._s_e
        return self._s_e


class RawVec_m(BaseFDEMSrc):
    """
    RawVec magnetic source. It is defined by the user provided vector s_m

    :param float freq: frequency
    :param receiver_list: receiver list
    :param numpy.ndarray s_m: magnetic source term
    :param bool integrate: Integrate the source term (multiply by Me) [False]
    """

    def __init__(self, receiver_list=None, frequency=None, s_m=None, **kwargs):
        self._s_m = np.array(s_m, dtype=complex)
        super(RawVec_m, self).__init__(
            receiver_list=receiver_list, frequency=frequency, **kwargs
        )

    def s_m(self, simulation):
        """
        Magnetic source term

        :param BaseFDEMSimulation simulation: FDEM simulation
        :rtype: numpy.ndarray
        :return: magnetic source term on mesh
        """
        if simulation._formulation == "HJ" and self.integrate is True:
            return simulation.Me * self._s_m
        return self._s_m


class RawVec(BaseFDEMSrc):
    """
    RawVec source. It is defined by the user provided vectors s_m, s_e

    :param receiver_list: receiver list
    :param float freq: frequency
    :param numpy.ndarray s_m: magnetic source term
    :param numpy.ndarray s_e: electric source term
    :param bool integrate: Integrate the source term (multiply by Me) [False]
    """

    def __init__(
        self, receiver_list=None, frequency=None, s_m=None, s_e=None, **kwargs
    ):
        self._s_m = np.array(s_m, dtype=complex)
        self._s_e = np.array(s_e, dtype=complex)
        super(RawVec, self).__init__(
            receiver_list=receiver_list, frequency=frequency, **kwargs
        )

    def s_m(self, simulation):
        """
        Magnetic source term

        :param BaseFDEMSimulation simulation: FDEM simulation
        :rtype: numpy.ndarray
        :return: magnetic source term on mesh
        """
        if simulation._formulation == "HJ" and self.integrate is True:
            return simulation.Me * self._s_m
        return self._s_m

    def s_e(self, simulation):
        """
        Electric source term

        :param BaseFDEMSimulation simulation: FDEM simulation
        :rtype: numpy.ndarray
        :return: electric source term on mesh
        """
        if simulation._formulation == "EB" and self.integrate is True:
            return simulation.Me * self._s_e
        return self._s_e


class MagDipole(BaseFDEMSrc):
    """
    Point magnetic dipole source calculated by taking the curl of a magnetic
    vector potential. By taking the discrete curl, we ensure that the magnetic
    flux density is divergence free (no magnetic monopoles!).

    This approach uses a primary-secondary in frequency. Here we show the
    derivation for E-B formulation noting that similar steps are followed for
    the H-J formulation.

    .. math::
        \mathbf{C} \mathbf{e} + i \omega \mathbf{b} = \mathbf{s_m} \\\\
        {\mathbf{C}^T \mathbf{M_{\mu^{-1}}^f} \mathbf{b} -
        \mathbf{M_{\sigma}^e} \mathbf{e} = \mathbf{s_e}}

    We split up the fields and :math:`\mu^{-1}` into primary
    (:math:`\mathbf{P}`) and secondary (:math:`\mathbf{S}`) components

    - :math:`\mathbf{e} = \mathbf{e^P} + \mathbf{e^S}`
    - :math:`\mathbf{b} = \mathbf{b^P} + \mathbf{b^S}`
    - :math:`\\boldsymbol{\mu}^{\mathbf{-1}} =
      \\boldsymbol{\mu}^{\mathbf{-1}^\mathbf{P}} +
      \\boldsymbol{\mu}^{\mathbf{-1}^\mathbf{S}}`

    and define a zero-frequency primary simulation, noting that the source is
    generated by a divergence free electric current

    .. math::
        \mathbf{C} \mathbf{e^P} = \mathbf{s_m^P} = 0 \\\\
        {\mathbf{C}^T \mathbf{{M_{\mu^{-1}}^f}^P} \mathbf{b^P} -
        \mathbf{M_{\sigma}^e} \mathbf{e^P} = \mathbf{M^e} \mathbf{s_e^P}}

    Since :math:`\mathbf{e^P}` is curl-free, divergence-free, we assume that
    there is no constant field background, the :math:`\mathbf{e^P} = 0`, so our
    primary problem is

    .. math::
        \mathbf{e^P} =  0 \\\\
            {\mathbf{C}^T \mathbf{{M_{\mu^{-1}}^f}^P} \mathbf{b^P} =
            \mathbf{s_e^P}}

    Our secondary problem is then

    .. math::
        \mathbf{C} \mathbf{e^S} + i \omega \mathbf{b^S} =
        - i \omega \mathbf{b^P} \\\\
        {\mathbf{C}^T \mathbf{M_{\mu^{-1}}^f} \mathbf{b^S} -
        \mathbf{M_{\sigma}^e} \mathbf{e^S} =
        -\mathbf{C}^T \mathbf{{M_{\mu^{-1}}^f}^S} \mathbf{b^P}}

    :param list receiver_list: receiver list
    :param float freq: frequency
    :param numpy.ndarray location: source location
        (ie: :code:`np.r_[xloc,yloc,zloc]`)
    :param string orientation: 'X', 'Y', 'Z'
    :param float moment: magnetic dipole moment
    :param float mu: background magnetic permeability

    """

    moment = properties.Float("dipole moment of the transmitter", default=1.0, min=0.0)
    mu = properties.Float("permeability of the background", default=mu_0, min=0.0)
    orientation = properties.Vector3(
        "orientation of the source", default="Z", length=1.0, required=True
    )
    location = LocationVector(
        "location of the source", default=np.r_[0.0, 0.0, 0.0], shape=(3,)
    )
    loc = deprecate_property(
        location, "loc", new_name="location", removal_version="0.16.0", future_warn=True
    )

    def __init__(self, receiver_list=None, frequency=None, location=None, **kwargs):
        super(MagDipole, self).__init__(receiver_list, frequency=frequency, **kwargs)
        if location is not None:
            self.location = location

    def _srcFct(self, obsLoc, coordinates="cartesian"):
        if getattr(self, "_dipole", None) is None:
            self._dipole = MagneticDipoleWholeSpace(
                mu=self.mu,
                orientation=self.orientation,
                location=self.location,
                moment=self.moment,
            )
        return self._dipole.vector_potential(obsLoc, coordinates=coordinates)

    def bPrimary(self, simulation):
        """
        The primary magnetic flux density from a magnetic vector potential

        :param BaseFDEMSimulation simulation: FDEM simulation
        :rtype: numpy.ndarray
        :return: primary magnetic field
        """
        formulation = simulation._formulation
        coordinates = "cartesian"

        if formulation == "EB":
            gridX = simulation.mesh.gridEx
            gridY = simulation.mesh.gridEy
            gridZ = simulation.mesh.gridEz
            C = simulation.mesh.edgeCurl

        elif formulation == "HJ":
            gridX = simulation.mesh.gridFx
            gridY = simulation.mesh.gridFy
            gridZ = simulation.mesh.gridFz
            C = simulation.mesh.edgeCurl.T

        if simulation.mesh._meshType == "CYL":
            coordinates = "cylindrical"

            if simulation.mesh.isSymmetric is True:
                if not (np.linalg.norm(self.orientation - np.r_[0.0, 0.0, 1.0]) < 1e-6):
                    raise AssertionError(
                        "for cylindrical symmetry, the dipole must be oriented"
                        " in the Z direction"
                    )
                a = self._srcFct(gridY)[:, 1]

                return C * a

        ax = self._srcFct(gridX, coordinates)[:, 0]
        ay = self._srcFct(gridY, coordinates)[:, 1]
        az = self._srcFct(gridZ, coordinates)[:, 2]
        a = np.concatenate((ax, ay, az))

        return C * a

    def hPrimary(self, simulation):
        """
        The primary magnetic field from a magnetic vector potential

        :param BaseFDEMSimulation simulation: FDEM simulation
        :rtype: numpy.ndarray
        :return: primary magnetic field
        """
        b = self.bPrimary(simulation)
        return 1.0 / self.mu * b

    def s_m(self, simulation):
        """
        The magnetic source term

        :param BaseFDEMSimulation simulation: FDEM simulation
        :rtype: numpy.ndarray
        :return: primary magnetic field
        """

        b_p = self.bPrimary(simulation)
        if simulation._formulation == "HJ":
            b_p = simulation.Me * b_p
        return -1j * omega(self.frequency) * b_p

    def s_e(self, simulation):
        """
        The electric source term

        :param BaseFDEMSimulation simulation: FDEM simulation
        :rtype: numpy.ndarray
        :return: primary magnetic field
        """

        if all(np.r_[self.mu] == np.r_[simulation.mu]):
            return Zero()
        else:
            formulation = simulation._formulation

            if formulation == "EB":
                mui_s = simulation.mui - 1.0 / self.mu
                MMui_s = simulation.mesh.getFaceInnerProduct(mui_s)
                C = simulation.mesh.edgeCurl
            elif formulation == "HJ":
                mu_s = simulation.mu - self.mu
                MMui_s = simulation.mesh.getEdgeInnerProduct(mu_s, invMat=True)
                C = simulation.mesh.edgeCurl.T

            return -C.T * (MMui_s * self.bPrimary(simulation))

    def s_eDeriv(self, simulation, v, adjoint=False):
        if not hasattr(simulation, "muMap") or not hasattr(simulation, "muiMap"):
            return Zero()
        else:
            formulation = simulation._formulation

            if formulation == "EB":
                mui_s = simulation.mui - 1.0 / self.mu
                MMui_sDeriv = (
                    simulation.mesh.getFaceInnerProductDeriv(mui_s)(
                        self.bPrimary(simulation)
                    )
                    * simulation.muiDeriv
                )
                C = simulation.mesh.edgeCurl

                if adjoint:
                    return -MMui_sDeriv.T * (C * v)

                return -C.T * (MMui_sDeriv * v)

            elif formulation == "HJ":
                return Zero()
                # raise NotImplementedError
                mu_s = simulation.mu - self.mu
                MMui_s = simulation.mesh.getEdgeInnerProduct(mu_s, invMat=True)
                C = simulation.mesh.edgeCurl.T

                return -C.T * (MMui_s * self.bPrimary(simulation))


class MagDipole_Bfield(MagDipole):

    """
    Point magnetic dipole source calculated with the analytic solution for the
    fields from a magnetic dipole. No discrete curl is taken, so the magnetic
    flux density may not be strictly divergence free.

    This approach uses a primary-secondary in frequency in the same fashion as
    the MagDipole.

    :param list receiver_list: receiver list
    :param float freq: frequency
    :param numpy.ndarray loc: source location (ie:
                              :code:`np.r_[xloc,yloc,zloc]`)
    :param string orientation: 'X', 'Y', 'Z'
    :param float moment: magnetic dipole moment
    :param float mu: background magnetic permeability
    """

    def __init__(self, receiver_list=None, frequency=None, location=None, **kwargs):
        super(MagDipole_Bfield, self).__init__(
            receiver_list=receiver_list,
            frequency=frequency,
            location=location,
            **kwargs
        )

    def _srcFct(self, obsLoc, coordinates="cartesian"):
        if getattr(self, "_dipole", None) is None:
            self._dipole = MagneticDipoleWholeSpace(
                mu=self.mu,
                orientation=self.orientation,
                location=self.location,
                moment=self.moment,
            )
        return self._dipole.magnetic_flux_density(obsLoc, coordinates=coordinates)

    def bPrimary(self, simulation):
        """
        The primary magnetic flux density from the analytic solution for
        magnetic fields from a dipole

        :param BaseFDEMSimulation simulation: FDEM simulation
        :rtype: numpy.ndarray
        :return: primary magnetic field
        """

        formulation = simulation._formulation
        coordinates = "cartesian"

        if formulation == "EB":
            gridX = simulation.mesh.gridFx
            gridY = simulation.mesh.gridFy
            gridZ = simulation.mesh.gridFz

        elif formulation == "HJ":
            gridX = simulation.mesh.gridEx
            gridY = simulation.mesh.gridEy
            gridZ = simulation.mesh.gridEz

        if simulation.mesh._meshType == "CYL":
            coordinates = "cylindrical"
            if simulation.mesh.isSymmetric:
                bx = self._srcFct(gridX)[:, 0]
                bz = self._srcFct(gridZ)[:, 2]
                b = np.concatenate((bx, bz))
        else:
            bx = self._srcFct(gridX, coordinates=coordinates)[:, 0]
            by = self._srcFct(gridY, coordinates=coordinates)[:, 1]
            bz = self._srcFct(gridZ, coordinates=coordinates)[:, 2]
            b = np.concatenate((bx, by, bz))

        return mkvc(b)


class CircularLoop(MagDipole):
    """
    Circular loop magnetic source calculated by taking the curl of a magnetic
    vector potential. By taking the discrete curl, we ensure that the magnetic
    flux density is divergence free (no magnetic monopoles!).

    This approach uses a primary-secondary in frequency in the same fashion as
    the MagDipole.

    :param list receiver_list: receiver list
    :param float freq: frequency
    :param numpy.ndarray loc: source location
        (ie: :code:`np.r_[xloc,yloc,zloc]`)
    :param string orientation: 'X', 'Y', 'Z'
    :param float moment: magnetic dipole moment
    :param float mu: background magnetic permeability
    """

    radius = properties.Float("radius of the loop", default=1.0, min=0.0)

    current = properties.Float("current in the loop", default=1.0)

    def __init__(self, receiver_list=None, frequency=None, location=None, **kwargs):
        super(CircularLoop, self).__init__(receiver_list, frequency, location, **kwargs)

    @property
    def moment(self):
        return np.pi * self.radius ** 2 * self.current

    def _srcFct(self, obsLoc, coordinates="cartesian"):
        if getattr(self, "_loop", None) is None:
            self._loop = CircularLoopWholeSpace(
                mu=self.mu,
                location=self.location,
                orientation=self.orientation,
                radius=self.radius,
                current=self.current,
            )
        return self._loop.vector_potential(obsLoc, coordinates)


class PrimSecSigma(BaseFDEMSrc):
    def __init__(
        self, receiver_list=None, frequency=None, sigBack=None, ePrimary=None, **kwargs
    ):
        self.sigBack = sigBack

        BaseFDEMSrc.__init__(
            self,
            receiver_list=receiver_list,
            frequency=frequency,
            _ePrimary=ePrimary,
            **kwargs
        )

    def s_e(self, simulation):
        return (
            simulation.MeSigma - simulation.mesh.getEdgeInnerProduct(self.sigBack)
        ) * self.ePrimary(simulation)

    def s_eDeriv(self, simulation, v, adjoint=False):
        if adjoint:
            return simulation.MeSigmaDeriv(self.ePrimary(simulation), v, adjoint)
        return simulation.MeSigmaDeriv(self.ePrimary(simulation), v, adjoint)


class PrimSecMappedSigma(BaseFDEMSrc):

    """
    Primary-Secondary Source in which a mapping is provided to put the current
    model onto the primary mesh. This is solved on every model update.
    There are a lot of layers to the derivatives here!

    **Required**
    :param list receiver_list: Receiver List
    :param float freq: frequency
    :param BaseFDEMSimulation primarySimulation: FDEM psimulation
    :param SurveyFDEM primarySurvey: FDEM primary survey

    **Optional**
    :param Mapping map2meshSecondary: mapping current model to act as primary
    model on the secondary mesh
    """

    def __init__(
        self,
        receiver_list=None,
        frequency=None,
        primarySimulation=None,
        primarySurvey=None,
        map2meshSecondary=None,
        **kwargs
    ):

        self.primarySimulation = primarySimulation
        self.primarySurvey = primarySurvey

        if getattr(self.primarySimulation, "survey", None) is None:
            self.primarySimulation.survey = self.primarySurvey

        self.map2meshSecondary = map2meshSecondary

        BaseFDEMSrc.__init__(
            self, receiver_list=receiver_list, frequency=frequency, **kwargs
        )

    def _ProjPrimary(self, simulation, locType, locTypeTo):
        # TODO: if meshes have not changed, store the projection
        # if getattr(self, '__ProjPrimary', None) is None:

        # TODO: implement for HJ formulation
        if simulation._formulation == "EB":
            pass
        else:
            raise NotImplementedError(
                "PrimSecMappedSigma Source has not been implemented for {} "
                "formulation".format(simulation._formulation)
            )

        # TODO: only set up for tensot meshes (Tree meshes should be easy/done)
        # but have not been tried or tested.
        assert simulation.mesh._meshType in [
            "TENSOR"
        ], "PrimSecMappedSigma source has not been implemented for {}".format(
            simulation.mesh._meshType
        )

        # if EB formulation, interpolate E, elif HJ interpolate J
        # if self.primarySimulation._formulation == 'EB':
        #     locType = 'E'
        # elif self.primarySimulation._formulation == 'HJ':
        #     locType = 'F'

        # get interpolation mat from primary mesh to secondary mesh
        if self.primarySimulation.mesh._meshType == "CYL":
            return self.primarySimulation.mesh.getInterpolationMatCartMesh(
                simulation.mesh, locType=locType, locTypeTo=locTypeTo
            )
        return self.primarySimulation.mesh.getInterploationMat(
            simulation.mesh, locType=locType, locTypeTo=locTypeTo
        )

        # return self.__ProjPrimary

    def _primaryFields(self, simulation, fieldType=None, f=None):
        # TODO: cache and check if simulation.curModel has changed

        if f is None:
            f = self.primarySimulation.fields(simulation.model)

        if fieldType is not None:
            return f[:, fieldType]
        return f

    def _primaryFieldsDeriv(self, simulation, v, adjoint=False, f=None):
        # TODO: this should not be hard-coded for j
        # jp = self._primaryFields(simulation)[:,'j']

        # TODO: pull apart Jvec so that don't have to copy paste this code in
        # A = self.primarySimulation.getA(self.frequency)
        # Ainv = self.primarySimulation.solver(A, **self.primarySimulation.solver_opts) # create the concept of Ainv (actually a solve)

        if f is None:
            f = self._primaryFields(simulation.sigma, f=f)

        freq = self.frequency

        A = self.primarySimulation.getA(freq)
        src = self.primarySurvey.source_list[0]
        u_src = mkvc(f[src, self.primarySimulation._solutionType])

        if adjoint is True:
            Jtv = np.zeros(simulation.sigmaMap.nP, dtype=complex)
            ATinv = self.primarySimulation.solver(
                A.T, **self.primarySimulation.solver_opts
            )
            df_duTFun = getattr(
                f,
                "_{0}Deriv".format(
                    "e" if self.primarySimulation._formulation == "EB" else "j"
                ),
                None,
            )
            df_duT, df_dmT = df_duTFun(src, None, v, adjoint=True)

            ATinvdf_duT = ATinv * df_duT

            dA_dmT = self.primarySimulation.getADeriv(
                freq, u_src, ATinvdf_duT, adjoint=True
            )
            dRHS_dmT = self.primarySimulation.getRHSDeriv(
                freq, src, ATinvdf_duT, adjoint=True
            )

            du_dmT = -dA_dmT + dRHS_dmT

            Jtv += df_dmT + du_dmT

            ATinv.clean()

            return mkvc(Jtv)

        # create the concept of Ainv (actually a solve)
        Ainv = self.primarySimulation.solver(A, **self.primarySimulation.solver_opts)

        # for src in self.survey.get_sources_by_frequency(freq):
        dA_dm_v = self.primarySimulation.getADeriv(freq, u_src, v)
        dRHS_dm_v = self.primarySimulation.getRHSDeriv(freq, src, v)
        du_dm_v = Ainv * (-dA_dm_v + dRHS_dm_v)

        # if self.primarySimulation._formulation == 'EB':
        df_dmFun = getattr(
            f,
            "_{0}Deriv".format(
                "e" if self.primarySimulation._formulation == "EB" else "j"
            ),
            None,
        )
        # elif self.primarySimulation._formulation == 'HJ':
        #     df_dmFun = getattr(f, '_{0}Deriv'.format('j'), None)
        df_dm_v = df_dmFun(src, du_dm_v, v, adjoint=False)
        # Jv[src, rx] = rx.evalDeriv(src, self.mesh, f, df_dm_v)
        Ainv.clean()

        return df_dm_v

        # return self.primarySimulation.Jvec(simulation.curModel, v, f=f)

    def ePrimary(self, simulation, f=None):
        if f is None:
            f = self._primaryFields(simulation)

        if self.primarySimulation._formulation == "EB":
            ep = self._ProjPrimary(simulation, "E", "E") * f[:, "e"]
        elif self.primarySimulation._formulation == "HJ":
            ep = self._ProjPrimary(simulation, "F", "E") * (
                self.primarySimulation.MfI * (self.primarySimulation.MfRho * f[:, "j"])
            )

        return mkvc(ep)

    def ePrimaryDeriv(self, simulation, v, adjoint=False, f=None):

        if f is None:
            f = self._primaryFields(simulation)

        # if adjoint is True:
        #     raise NotImplementedError
        if self.primarySimulation._formulation == "EB":
            if adjoint is True:
                epDeriv = self._primaryFieldsDeriv(
                    simulation,
                    (self._ProjPrimary(simulation, "E", "E").T * v),
                    f=f,
                    adjoint=adjoint,
                )
            else:
                epDeriv = self._ProjPrimary(
                    simulation, "E", "E"
                ) * self._primaryFieldsDeriv(simulation, v, f=f)
        elif self.primarySimulation._formulation == "HJ":
            if adjoint is True:
                PTv = self.primarySimulation.MfI.T * (
                    self._ProjPrimary(simulation, "F", "E").T * v
                )
                epDeriv = self.primarySimulation.MfRhoDeriv(
                    f[:, "j"], PTv, adjoint
                ) + self._primaryFieldsDeriv(
                    simulation,
                    self.primarySimulation.MfRho.T * PTv,
                    adjoint=adjoint,
                    f=f,
                )
            else:
                epDeriv = self._ProjPrimary(simulation, "F", "E") * (
                    self.primarySimulation.MfI
                    * (
                        self.primarySimulation.MfRhoDeriv(f[:, "j"], v, adjoint)
                        + (
                            self.primarySimulation.MfRho
                            * self._primaryFieldsDeriv(simulation, v, f=f)
                        )
                    )
                )

        return mkvc(epDeriv)

    def bPrimary(self, simulation, f=None):
        if f is None:
            f = self._primaryFields(simulation)

        if self.primarySimulation._formulation == "EB":
            bp = self._ProjPrimary(simulation, "F", "F") * f[:, "b"]
        elif self.primarySimulation._formulation == "HJ":
            bp = self._ProjPrimary(simulation, "E", "F") * (
                self.primarySimulation.MeI * (self.primarySimulation.MeMu * f[:, "h"])
            )

        return mkvc(bp)

    def s_e(self, simulation, f=None):
        sigmaPrimary = self.map2meshSecondary * simulation.model

        return mkvc(
            (simulation.MeSigma - simulation.mesh.getEdgeInnerProduct(sigmaPrimary))
            * self.ePrimary(simulation, f=f)
        )

    def s_eDeriv(self, simulation, v, adjoint=False):

        sigmaPrimary = self.map2meshSecondary * simulation.model
        sigmaPrimaryDeriv = self.map2meshSecondary.deriv(simulation.model)

        f = self._primaryFields(simulation)
        ePrimary = self.ePrimary(simulation, f=f)

        if adjoint is True:
            return (
                simulation.MeSigmaDeriv(ePrimary, v, adjoint)
                - (
                    sigmaPrimaryDeriv.T
                    * simulation.mesh.getEdgeInnerProductDeriv(sigmaPrimary)(ePrimary).T
                    * v
                )
                + self.ePrimaryDeriv(
                    simulation,
                    (
                        simulation.MeSigma
                        - simulation.mesh.getEdgeInnerProduct(sigmaPrimary)
                    ).T
                    * v,
                    adjoint=adjoint,
                    f=f,
                )
            )

        return (
            simulation.MeSigmaDeriv(ePrimary, v, adjoint)
            - simulation.mesh.getEdgeInnerProductDeriv(sigmaPrimary)(ePrimary)
            * (sigmaPrimaryDeriv * v)
            + (simulation.MeSigma - simulation.mesh.getEdgeInnerProduct(sigmaPrimary))
            * self.ePrimaryDeriv(simulation, v, adjoint=adjoint, f=f)
        )


class LineCurrent(BaseFDEMSrc):
    """
    Line current source. Given the wire path provided by the (n,3) loc
    array the cells intersected by the wire path are identified and integrated
    src terms are computed
<<<<<<< HEAD
=======

>>>>>>> c4e60ea2
    :param list rxList: receiver list
    :param float freq: src frequency
    :param (n,3) array locations: points defining src path
    """

    location = properties.Array("location of the source", shape=("*", 3))
<<<<<<< HEAD
=======
    current = properties.Float("current in the line", default=1.0)
>>>>>>> c4e60ea2

    def Mejs(self, simulation):
        if getattr(self, "_Mejs", None) is None:
            mesh = simulation.mesh
            locs = self.location
<<<<<<< HEAD
            self._Mejs = segmented_line_current_source_term(mesh, locs)
=======
            self._Mejs = self.current * segmented_line_current_source_term(mesh, locs)
>>>>>>> c4e60ea2
        return self._Mejs

    def getRHSdc(self, simulation):
        Grad = simulation.mesh.nodalGrad
        return Grad.T * self.Mejs(simulation)

    def s_m(self, simulation):
        return Zero()

    def s_e(self, simulation):
<<<<<<< HEAD
=======
        if simulation._formulation != "EB":
            raise NotImplementedError(
                "LineCurrents are only implemented for EB formulations"
            )
>>>>>>> c4e60ea2
        return self.Mejs(simulation)<|MERGE_RESOLUTION|>--- conflicted
+++ resolved
@@ -874,30 +874,22 @@
     Line current source. Given the wire path provided by the (n,3) loc
     array the cells intersected by the wire path are identified and integrated
     src terms are computed
-<<<<<<< HEAD
-=======
-
->>>>>>> c4e60ea2
+
     :param list rxList: receiver list
     :param float freq: src frequency
     :param (n,3) array locations: points defining src path
     """
 
     location = properties.Array("location of the source", shape=("*", 3))
-<<<<<<< HEAD
-=======
     current = properties.Float("current in the line", default=1.0)
->>>>>>> c4e60ea2
+
 
     def Mejs(self, simulation):
         if getattr(self, "_Mejs", None) is None:
             mesh = simulation.mesh
             locs = self.location
-<<<<<<< HEAD
-            self._Mejs = segmented_line_current_source_term(mesh, locs)
-=======
             self._Mejs = self.current * segmented_line_current_source_term(mesh, locs)
->>>>>>> c4e60ea2
+
         return self._Mejs
 
     def getRHSdc(self, simulation):
@@ -908,11 +900,8 @@
         return Zero()
 
     def s_e(self, simulation):
-<<<<<<< HEAD
-=======
         if simulation._formulation != "EB":
             raise NotImplementedError(
                 "LineCurrents are only implemented for EB formulations"
             )
->>>>>>> c4e60ea2
-        return self.Mejs(simulation)+        return self.Mejs(simulation)
