--- conflicted
+++ resolved
@@ -1,8 +1,5 @@
 import numpy as np
-<<<<<<< HEAD
-=======
 import properties
->>>>>>> c63e699c
 from ....utils.code_utils import deprecate_class
 
 from .... import props
@@ -26,9 +23,7 @@
     eta, etaMap, etaDeriv = props.Invertible("Electrical Chargeability")
 
     data_type = properties.StringChoice(
-        "IP data type",
-        default='volt',
-        choices=['volt', 'apparent_chargeability'],
+        "IP data type", default="volt", choices=["volt", "apparent_chargeability"],
     )
 
     fieldsPair = FieldsDC
@@ -40,18 +35,9 @@
     sign = None
     _pred = None
     gtgdiag = None
-<<<<<<< HEAD
-
 
     def fields(self, m=None):
-        if self.verbose is True:
-            print(">> Compute fields")
-
-=======
-
-    def fields(self, m=None):
-
->>>>>>> c63e699c
+
         if m is not None:
             self.model = m
             # sensitivity matrix is fixed
@@ -107,30 +93,18 @@
             Return the diagonal of JtJ
         """
 
-<<<<<<< HEAD
-        if (self.gtgdiag is None):
-=======
         if self.gtgdiag is None:
->>>>>>> c63e699c
             J = self.getJ(m)
 
             # Need to check if multiplying weights makes sense
             if W is None:
                 W = np.ones(J.shape[0])
             else:
-<<<<<<< HEAD
-                W = W.diagonal()**2
-
-            diag = np.zeros(J.shape[1])
-            for i in range(J.shape[0]):
-                diag += (W[i])*(J[i]*J[i])
-=======
                 W = W.diagonal() ** 2
 
             diag = np.zeros(J.shape[1])
             for i in range(J.shape[0]):
                 diag += (W[i]) * (J[i] * J[i])
->>>>>>> c63e699c
 
             self.gtgdiag = diag
 
@@ -164,27 +138,16 @@
             u_src = f[src, self._solutionType]
             dA_dm_v = self.getADeriv(u_src.flatten(), v, adjoint=False)
             dRHS_dm_v = self.getRHSDeriv(src, v)
-<<<<<<< HEAD
-            du_dm_v = self.Ainv * (- dA_dm_v + dRHS_dm_v)
-
-            for rx in src.receiver_list:
-                df_dmFun = getattr(f, '_{0!s}Deriv'.format(rx.projField), None)
-=======
             du_dm_v = self.Ainv * (-dA_dm_v + dRHS_dm_v)
 
             for rx in src.receiver_list:
                 df_dmFun = getattr(f, "_{0!s}Deriv".format(rx.projField), None)
->>>>>>> c63e699c
                 df_dm_v = df_dmFun(src, du_dm_v, v, adjoint=False)
                 Jv.append(rx.evalDeriv(src, self.mesh, f, df_dm_v))
 
         # Conductivity (d u / d log sigma) - EB form
         # Resistivity (d u / d log rho) - HJ form
-<<<<<<< HEAD
-        return self.sign*np.hstack(Jv)
-=======
         return self.sign * np.hstack(Jv)
->>>>>>> c63e699c
 
     def forward(self, m, f=None):
         return np.asarray(self.Jvec(m, m, f=f))
@@ -334,11 +297,7 @@
             if adjoint:
                 return drho_dlogrho.T * (dMf_drho.T * (dMfRhoI_dI.T * v))
             else:
-<<<<<<< HEAD
-                return dMfRhoI_dI * (dMf_drho * (drho_dlogrho*v))
-=======
                 return dMfRhoI_dI * (dMf_drho * (drho_dlogrho * v))
->>>>>>> c63e699c
 
     @property
     def MeSigmaDerivMat(self):
