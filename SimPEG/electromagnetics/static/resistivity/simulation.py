--- conflicted
+++ resolved
@@ -341,10 +341,6 @@
                 print(
                     "Homogeneous Dirichlet is the natural BC for this CC discretization."
                 )
-<<<<<<< HEAD
-            self.Div = sdiag(self.mesh.cell_volumes) @ self.mesh.faceDiv
-            self.Grad = self.Div.T
-=======
             # do nothing
             return
         elif self.bc_type == "Neumann":
@@ -390,7 +386,6 @@
                 not_top = np.zeros(boundary_faces.shape[0], dtype=bool)
                 not_top[-len(is_t) :] = ~is_t
             alpha[not_top] = (r_dot_n / r)[not_top]
->>>>>>> c4e60ea2
 
         B, bc = mesh.cell_gradient_weak_form_robin(alpha, beta, gamma)
         # bc should always be 0 because gamma was always 0 above
@@ -414,13 +409,9 @@
     )
 
     def __init__(self, mesh, **kwargs):
-<<<<<<< HEAD
-        BaseDCSimulation.__init__(self, mesh, **kwargs)
-
-
-=======
+
         super().__init__(mesh, **kwargs)
->>>>>>> c4e60ea2
+
         # Not sure why I need to do this
         # To evaluate mesh.aveE2CC, this is required....
         if mesh._meshType == "TREE":
