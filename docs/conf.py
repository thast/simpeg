--- conflicted
+++ resolved
@@ -283,28 +283,18 @@
     'examples_dirs' : ['../examples/published',
                        '../examples/community',
                        '../tutorials/models_mapping',
-<<<<<<< HEAD
                        '../tutorials/linear',
                        '../tutorials/potential_fields',
                        '../tutorials/electromagnetics',
                        '../tutorials/seismic',
-=======
-                       '../tutorials/basic_inversions',
-                       '../tutorials/forward_simulations',
->>>>>>> 52950239
                        ],
     'gallery_dirs'  : ['content/examples/published',
                        'content/examples/community',
                        'content/tutorials/models_mapping',
-<<<<<<< HEAD
                        'content/tutorials/linear',
                        'content/tutorials/potential_fields',
                        'content/tutorials/electromagnetics',
                        'content/tutorials/seismic',
-=======
-                       'content/tutorials/basic_inversions',
-                       'content/tutorials/forward_simulations',
->>>>>>> 52950239
                        ],
     'within_subsection_order': FileNameSortKey,
     'backreferences_dir' : None
